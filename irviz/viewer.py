import numbers
import warnings
from itertools import count
from typing import Callable, Any

import dash
import dash_bootstrap_components as dbc
import dash_html_components as html
import numpy as np
from dash.dependencies import Input, Output, State
from dash_core_components import Graph, Slider
<<<<<<< HEAD
=======
from dash.dependencies import Input, Output
from nptyping import NDArray
>>>>>>> 236a2c33

from irviz.components import ColorScaleSelector
from irviz.graphs import DecompositionGraph, MapGraph, OpticalGraph, PairPlotGraph, SpectraPlotGraph
from irviz.graphs._colors import decomposition_color_scales
from irviz.utils.dash import targeted_callback


# TODO: organize Viewer.__init__ (e.g. make a validation method)
# TODO: update docstrings for annotation; validate annotation
<<<<<<< HEAD
# TODO: JSON schema validation for annotations

# TODO: functools.wraps for notebook_viewer
=======
from irviz.utils.math import nearest_bin

>>>>>>> 236a2c33

class Viewer(html.Div):
    """Interactive viewer that creates and contains all of the visualized components within the Dash app"""

    _instance_counter = count(0)

    def __init__(self,
                 app,
                 data,
                 optical=None,
                 decomposition=None,
                 bounds=None,
                 cluster_labels=None,
                 cluster_label_names=None,
                 component_spectra=None,
                 x_axis_title='X',
                 y_axis_title='Y',
                 spectra_axis_title='Spectral Units',
                 intensity_axis_title='Intensity',
                 invert_spectra_axis=False,
                 annotations=None,
                 error_func=None):
        """Viewer on the Dash app.

        Provides some properties for accessing visualized data (e.g. the current spectrum).

        Parameters
        ----------
        app : dash.Dash or jupyter_dash.JupyterDash
            Reference to the Dash application to add components to
        data : dask.array
            3D array data (with axes E/wave-number, Y, and X)
        optical : np.ndarray
            (optional) An optical image registered with the spectral data
        decomposition : np.ndarray
            (optional) Decomposition of the data
        bounds : list
            List of min, max pairs that define each axis's lower and upper bounds
        cluster_labels : np.ndarray
            Array that contains cluster integer labels over the Energy (wavenumber) axis
        cluster_label_names : list
            List of names for each label in the cluster label array
        component_spectra : list or np.ndarray
            List of component spectra of the decomposition
        x_axis_title : str
            Title of the x-axis for the rendered data and decomposition figures
        y_axis_title : str
            Title of the y-axis for the rendered data and decomposition figures
        spectra_axis_title : str
            Title for the spectra axis in the rendered spectra plot
        intensity_axis_title : str
            Title for the intensity axis in the rendered spectra plot
        invert_spectra_axis : bool
            Whether or not to invert the spectra axis on the spectra plot
        annotations : List[dict]
            Dictionary that contains annotation names that map to annotations.
            The annotation dictionaries support the following keys:
                'name' : the name of the annotation
                'range' : list or tuple of length 2
                'position' : number
                'color' : color (hex str, rgb str, hsl str, hsv str, named CSS color)
            Example:
                annotations=[
                    {
                        'name': 'x',
                        'range': (1000, 1500),
                        'color': 'green'
                    },
                    {
                        'name': 'y',
                        'position': 300,
                        'range': [200, 500]
                    },
                    {   'name': 'z',
                        'position': 900,
                        'color': '#34afdd'
                    }
<<<<<<< HEAD
                ]
=======
                }
        error_func : Callable[[NDArray[(Any, Any)]], np.ndarray[Any]]
            A callable function that takes an array of shape (E, N), where E is the length of the spectral dimension and
            N is the number of curves over which to calculate error. The return value is expected to be a 1-D array of
            length E. The default is to apply a std dev over the N axis.
>>>>>>> 236a2c33
        """

        self._data = data
        self._app = app
        self._instance_index = next(self._instance_counter)

        self._bounds = np.asarray(bounds)
        if self._bounds is None or self._bounds.shape != (3, 2):  # bounds should contain a min/max pair for each dimension
            self._bounds = [[0, self._data.shape[0] - 1],
                            [0, self._data.shape[1] - 1],
                            [0, self._data.shape[2] - 1]]

        # Validate annotations TODO: reorganize
        position_removes = []
        if annotations is not None:
            for i, annotation in enumerate(annotations):
                r = annotation.get('range', None)
                p = annotation.get('position', None)
                if r is not None and p is not None:
                    # Cannot supply both position and range in same annotation, ignore position
                    warnings.warn(f"cannot supply both 'range' and 'position' in the same annotation; "
                                  f"ignoring 'position'")
                    position_removes.append(i)
                    # if not (r[0] <= p <= r[1]):
                    #     warnings.warn(f"position {p} is not within the range {r}")

                for kwarg, value in annotation.items():
                    # Range must be an iterable of length 2
                    if kwarg == "range":
                        try:
                            iter(value)
                        except TypeError:
                            raise TypeError(f"'range' must contain a tuple or list as its value")
                        else:
                            if len(value) != 2:
                                raise ValueError(f"'range' must contain a list/tuple of two numerical values")
                    # Position must be a number
                    elif kwarg == "position":
                        if not isinstance(value, numbers.Real):
                            raise ValueError(f"'position' must be a numerical value")
                    # Only color names supported right now
                    elif kwarg == "color":
                        if not isinstance(value, str):
                            raise TypeError(f"'color' must be a color name (string)")
                    elif kwarg != "name":
                        raise ValueError(f"'{kwarg}' is not currently supported as a keyword in annotations")

        for position in position_removes:
            annotations[position].pop('position')

        # Component spectra shape should be (#components, #wavenumber)
        component_spectra_array = np.asarray(component_spectra)
        if len(component_spectra_array.shape) > 0:
            if (component_spectra_array.shape[0] != decomposition.shape[0]
                    or component_spectra_array.shape[1] != self._data.shape[0]):
                warnings.warn(f"The provided 'component_spectra' does not have a valid shape: "
                              f"{component_spectra_array.shape}; "
                              f"shape should be number of components, number of energies (wave-numbers).")

        # Initialize graphs
        self.spectra_graph = SpectraPlotGraph(data,
                                              self._bounds,
                                              self,
                                              component_spectra=component_spectra,
                                              xaxis_title=spectra_axis_title,
                                              yaxis_title=intensity_axis_title,
                                              invert_spectra_axis=invert_spectra_axis,
                                              annotations=annotations,
                                              error_func=error_func)
        self.map_graph = MapGraph(data, self._bounds, cluster_labels, cluster_label_names, self, xaxis_title=x_axis_title, yaxis_title=y_axis_title)
        if optical is not None:
            self.optical_graph = OpticalGraph(data, optical, self._bounds, cluster_labels, cluster_label_names, self, xaxis_title=x_axis_title, yaxis_title=y_axis_title)
        else:
            self.optical_graph = Graph(id='empty-optical-graph', style={'display': 'none'})
        # self.orthogonal_x_graph = SliceGraph(data, self)
        # self.orthogonal_y_graph = SliceGraph(data, self)
        if decomposition is not None:
            self.decomposition_graph = DecompositionGraph(decomposition,
                                                          self._bounds,
                                                          cluster_labels,
                                                          cluster_label_names,
                                                          self,
                                                          xaxis_title=x_axis_title,
                                                          yaxis_title=y_axis_title)
            self.pair_plot_graph = PairPlotGraph(decomposition, bounds, cluster_labels, cluster_label_names, self)
        else:
            self.decomposition_graph = Graph(id='empty-decomposition-graph', style={'display': 'none'})
            self.pair_plot_graph = Graph(id='empty-pair-plot-graph', style={'display': 'none'})


        # Initialize configuration bits
        # TODO: callback for switching tabs and rendering the Card content

        # Switches for views
        initial_views = ["show_spectra"]
        if decomposition is not None:
            initial_views.extend(["show_decomposition", "show_pair_plot"])
        if optical is not None:
            initial_views.append('show_optical')
        if cluster_labels is not None:
            initial_views.append('show_clusters')
        self._graph_toggles = dbc.Checklist(
            options=[
                {"label": "Show Spectra", "value": "show_spectra"},
                {"label": "Show Optical", 'value': 'show_optical', 'disabled': optical is None},
                {"label": "Show Decomposition", "value": "show_decomposition", "disabled": decomposition is None},
                {"label": "Show Pair Plot", "value": "show_pair_plot", "disabled": decomposition is None},
                {"label": "Show Orthogonal Slices", "value": "show_orthogonal_slices"},
                {"label": "Show Cluster Labels", "value": "show_clusters", "disabled": cluster_labels is None}
            ],
            value=initial_views,
            id="view-checklist",
            switch=True,
        )
        view_switches = dbc.FormGroup(
            [
                html.H3("Toggle Views"),
                self._graph_toggles
            ]
        )
        view_selector = dbc.Form([view_switches])

        # Decomposition and pair plot component selectors
        decomposition_selector_layout = html.Div()
        pair_plot_component_selector = html.Div()
        if decomposition is not None:
            radio_kwargs = dict(className='btn-group-vertical col-sm-auto',
                                labelClassName="btn btn-secondary",
                                labelCheckedClassName="active",
                                options=[{'label': f'{i+1}', 'value': i}
                                         for i in range(decomposition.shape[0])]

                                )

            self._decomposition_component_selector = dbc.Checklist(id='decomposition-component-selector',
                                                                   value=[0],
                                                                   style={'paddingLeft': 0, 'paddingRight': 0},
                                                                   **radio_kwargs)

            self._component_opacity_sliders = html.Div(
                [Slider(
                    id={'type': 'component-opacity',
                        'index': i},
                    min=0,
                    max=1,
                    step=.1,
                    value=.5 if i else 1,
                    className='centered-slider',
                    disabled=True if i else False
                ) for i in range(decomposition.shape[0])],
                className='col-sm',
                style={'paddingLeft': 0, 'paddingRight': 0},
                id='component-opacity-sliders'
            )

            self._component_color_scale_selectors = html.Div(
                [ColorScaleSelector(app,
                                    {'type':'color-scale-selector',
                                    'index': i},
                                    values=decomposition_color_scales,
                                    value=decomposition_color_scales[i % len(decomposition_color_scales)]
                                    )
                 for i in range(decomposition.shape[0])],
                className='col-sm-auto',
                style={'paddingLeft':0, 'paddingRight':0, 'marginTop':2.5},
            )

            decomposition_selector_layout = html.Div(
                [
                    html.H3(id="decomposition-component-selector-p", className="card-text",
                            children="Decomposition Component"),
                    html.Div([
                        html.Div([self._decomposition_component_selector,
                                  self._component_color_scale_selectors,
                                  self._component_opacity_sliders, ],
                                 className='row well'
                                 ),
                    ],
                    className='container'
                    ),
                ],
                className='radio-group'
            )

            radio_kwargs['className'] = 'btn-group'  # wipe out other classes

            self._decomposition_component_1 = dbc.RadioItems(id='component-selector-1', value=0, **radio_kwargs)
            self._decomposition_component_2 = dbc.RadioItems(id='component-selector-2', value=1, **radio_kwargs)

            pair_plot_component_selector = dbc.FormGroup(
                [
                    html.H3(id='pair-plot-component-selector-p', className='card-text', children="Pair Plot Components"),
                    self._decomposition_component_1,
                    html.Br(),
                    self._decomposition_component_2,
                ],
                className='radio-group',
            )

        self._map_color_scale_selector = ColorScaleSelector(app=self._app, _id='map-color-scale-selector', value='Viridis')

        map_settings_form = dbc.Form(dbc.FormGroup([html.H3("Map Color Scale"), self._map_color_scale_selector]))

        # Views layout
        map_layout = dbc.Card(
            dbc.CardBody(children=[map_settings_form])
        )

        # Views layout
        views_layout = dbc.Card(
            dbc.CardBody(children=[view_selector])
        )

        # Annotations layout
        self.spectra_graph_annotations = dbc.ListGroup(id='spectra-graph-annotations',
                                                       children=[])
        self.spectra_graph_add_annotation = dbc.Button("Add Annotation", id='spectra-graph-add-annotation', n_clicks=0)
        annotations_layout = dbc.Card(dbc.CardBody(children=[self.spectra_graph_annotations, self.spectra_graph_add_annotation]))

        # Settings tab layout
        # TODO put in function so we can use with callback
        decomposition_layout = dbc.Card(
            dbc.CardBody(children=[decomposition_selector_layout, pair_plot_component_selector])
        )

        # Info tab layout
        # TODO
        self._info_content = html.Div(id='info-content', children=["info"])
        info_layout = dbc.Card(dbc.CardBody(children=[self._info_content]))

        tabs = [dbc.Tab(label='Map', tab_id='map-tab', children=map_layout),
                dbc.Tab(label='Views', tab_id='views-tab', children=views_layout),
                dbc.Tab(label='Annotations', tab_id='annotations-tab', children=annotations_layout),
                dbc.Tab(label="Info", tab_id="info-tab", children=info_layout),
                ]
        if decomposition is not None:
            tabs.insert(1, dbc.Tab(label="Decomposition", tab_id="settings-tab", children=decomposition_layout))

        # Create the entire configuration layout
        config_view = html.Div(dbc.Tabs(id='config-view', children=tabs), className='col-lg-3')

        # Create the Toast (notification thingy)
        self._notifier = dbc.Toast("placeholder",
                                   id="notifier",
                                   header="Tip",
                                   is_open=False,
                                   dismissable=True,
                                   icon="info",
                                   duration=4000,
                                   # top: 66 positions the toast below the navbar
                                   style={"position": "fixed", "top": 66, "right": 10, "width": 350}
                                   )

        # Wireup toast chained callback
        targeted_callback(lambda _: True,
                          Input(self._notifier.id, 'children'),
                          Output(self._notifier.id, 'is_open'),
                          app=self._app)


        # TODO: move dialog to dialog factory function
        header = dbc.ModalHeader("Add Annotation", id='header')
        self.spectra_graph_annotation_dialog_name = dbc.Input(type="input", id='name', placeholder="Enter annotation name", required=True)
        name = dbc.FormGroup(
            [
                dbc.Label("Name"),
                self.spectra_graph_annotation_dialog_name
                # dbc.FormText(
                #     "little text below the input component",
                #     color="secondary",
                # ),
            ]
        )
        self.spectra_graph_annotation_dialog_lower_bound = dbc.Input(type="number", id='lower-bound', step=1, required=True)
        x0 = dbc.FormGroup(
            [
                dbc.Label("Lower bound"),
                self.spectra_graph_annotation_dialog_lower_bound
            ],
            id="styled-numeric-input",
        )
        self.spectra_graph_annotation_dialog_upper_bound = dbc.Input(type="number", id='upper-bound', step=1, required=False)
        x1 = dbc.FormGroup(
            [
                dbc.Label("Upper bound (optional)"),
                self.spectra_graph_annotation_dialog_upper_bound
            ]
        )
        body = dbc.ModalBody([name, x0, x1], id='body')

        self.spectra_graph_annotation_dialog_cancel_button = dbc.Button("Cancel", id='cancel', className="ml-auto", n_clicks=0)
        self.spectra_graph_annotation_dialog_add_button = dbc.Button("Add", id='add', className="ml-auto", n_clicks=0)
        footer = dbc.ModalFooter([self.spectra_graph_annotation_dialog_add_button, self.spectra_graph_annotation_dialog_cancel_button])
        self.spectra_graph_annotation_dialog = dbc.Modal([header, body, footer], id='annotation-modal')

        # Open dialog when the "Add Annotation" button is clicked
        targeted_callback(lambda _: True,
                          Input(self.spectra_graph_add_annotation.id, 'n_clicks'),
                          Output(self.spectra_graph_annotation_dialog.id, 'is_open'),
                          app=self._app)

        # Close dialog if Add/Cancel is clicked within it
        targeted_callback(lambda _: False,
                          Input(self.spectra_graph_annotation_dialog_cancel_button.id, 'n_clicks'),
                          Output(self.spectra_graph_annotation_dialog.id, 'is_open'),
                          app=self._app)
        targeted_callback(lambda _: False,
                          Input(self.spectra_graph_annotation_dialog_add_button.id, 'n_clicks'),
                          Output(self.spectra_graph_annotation_dialog.id, 'is_open'),
                          app=self._app)

        # When the Add button is clicked, update the annotations settings panel and add the new annotation to the graph
        # Add new shape for the new annotation
        targeted_callback(self._add_annotation_from_dialog,
                          Input(self.spectra_graph_annotation_dialog_add_button.id, 'n_clicks'),
                          Output(self.spectra_graph_annotations.id, 'children'),
                          State(self.spectra_graph_annotation_dialog_name.id, 'value'),
                          State(self.spectra_graph_annotation_dialog_lower_bound.id, 'value'),
                          State(self.spectra_graph_annotation_dialog_upper_bound.id, 'value'),
                          app=self._app)
        # Then, chain to callback that lets the graph update its figure
        targeted_callback(self.spectra_graph._update_figure,
                          Input(self.spectra_graph_annotations.id, 'children'),
                          Output(self.spectra_graph.id, 'figure'),
                          app=self._app)

        for annotation in annotations:
            self._add_spectra_annotation(annotation)

        # Initialize layout
        layout_div_children = [self.map_graph,
                               self.optical_graph,
                               self.decomposition_graph,
                               config_view,
                               self.spectra_graph,
                               self.pair_plot_graph,
<<<<<<< HEAD
                               self.notifier,
                               self.spectra_graph_annotation_dialog]
=======
                               self._notifier]
>>>>>>> 236a2c33
        children = html.Div(children=layout_div_children,
                            className='row well')

        # Set up callbacks (Graphs need to wait until all children in this viewer are init'd)
        self.spectra_graph.register_callbacks()
        self.map_graph.register_callbacks()
        if optical is not None:
            self.optical_graph.register_callbacks()
        if decomposition is not None:
            self.pair_plot_graph.register_callbacks()
            self.decomposition_graph.register_callbacks()

        super(Viewer, self).__init__(children=children,
                                     className='container-fluid',
                                     )

    @property
    def map(self):
        """The currently displayed map slice at the current spectral index"""
        return self.map_graph.map

    @property
    def spectrum(self):
        """The currently shown spectrum energy/wavenumber and intensity values"""
        return self.spectra_graph.spectrum

    @property
    def spectral_value(self):
        """The current value of the crosshair position in energy/wavenumber"""
        return self.spectra_graph.spectral_value

    @property
    def spectral_index(self):
        """The current index of the crosshair position along the energy/wavenumber domain"""
        return self.spectra_graph.spectral_index

    @property
    def intensity(self):
        """The intensity value of the crosshair position"""
        return self.spectra_graph.intensity

    @property
    def position(self):
        """The spatial position of the current spectrum"""
        return self.map_graph.position

    @property
    def position_index(self):
        """The spatial position of the current spectrum as an index (y, x)"""
        return self.map_graph.position_index

    @property
<<<<<<< HEAD
    def annotations(self):
        # TODO: Add map annotations
        """User-defined annotations on the spectra graph"""
        return self.spectra_graph.annotations

    def _add_spectra_annotation(self, annotation):
        self.spectra_graph.add_annotation(annotation)
        self.spectra_graph_annotations.children += str(annotation)

    def _add_annotation_from_dialog(self, n_clicks):
        # Get the form input values
        input_states = dash.callback_context.states
        annotation = dict()
        if input_states['upper-bound.value'] is None:
            annotation['position'] = input_states['lower-bound.value']
        else:
            annotation['range'] = (input_states['lower-bound.value'], input_states['upper-bound.value'])

        annotation['name'] = input_states['name.value']
        self._add_spectra_annotation(annotation)

        return self.spectra_graph_annotations.children
=======
    def selection(self):
        """A mask array representing the current spatial selection region"""
        return self.map_graph.selection

    @property
    def selection_indices(self):
        """The indices of all currently selected points, returned as (y, x)"""
        return self.map_graph.selection_indices
>>>>>>> 236a2c33


def notebook_viewer(data,
                    optical=None,
                    decomposition=None,
                    bounds=None,
                    component_spectra=None,
                    spectra_axis_title='',
                    intensity_axis_title='',
                    x_axis_title='',
                    y_axis_title='',
                    invert_spectra_axis=False,
                    cluster_labels=None,
                    cluster_label_names=None,
                    error_func=None,
                    mode='inline',
                    width='100%',
                    height=650,
                    annotations=None):
    """Create a Viewer inside of a Jupyter Notebook or Lab environment.

    Parameters
    ----------
    data : dask.array
        3D data to visualize in the Viewer
    optical : np.ndarray
        (optional) An optical image registered with the spectral data
    decomposition : np.ndarray
        Component values for the decomposed data
    bounds : list
        List of min, max pairs that define each axis's lower and upper bounds
    cluster_labels : np.ndarray
            Array that contains cluster integer labels over the Energy (wavenumber) axis
    cluster_label_names : list
        List of names for each label in the cluster label array
    component_spectra : list or np.ndarray
        List of component spectra of the decomposition
    x_axis_title : str
        Title of the x-axis for the rendered data and decomposition figures
    y_axis_title : str
        Title of the y-axis for the rendered data and decomposition figures
    spectra_axis_title : str
        Title for the spectra axis in the rendered spectra plot
    intensity_axis_title : str
        Title for the intensity axis in the rendered spectra plot
    invert_spectra_axis : bool
        Whether or not to invert the spectra axis on the spectra plot
    mode : str
        Defines where the Viewer app is displayed (default is 'inline')
    width : int or str
        CSS-style width value that defines the width of the rendered Viewer app
    height : int or str
        CSS-style height value that defines the height of the rendered Viewer app
    annotations : List[dict]
            Dictionary that contains annotation names that map to annotations.
            The annotation dictionaries support the following keys:
                'name' : the name of the annotation
                'range' : list or tuple of length 2
                'position' : number
                'color' : color (hex str, rgb str, hsl str, hsv str, named CSS color)
            Example:
                annotations=[
                    {
                        'name': 'x',
                        'range': (1000, 1500),
                        'color': 'green'
                    },
                    {
                        'name': 'y',
                        'position': 300,
                        'range': [200, 500]
                    },
                    {   'name': 'z',
                        'position': 900,
                        'color': '#34afdd'
                    }
                ]

    Returns
    -------
    viewer
        Returns a reference to the created Viewer, which acts as a handle to the Dash app.
        This is useful for accessing data inside of the Viewer (via its properties).

    """
    was_running = True
    app_kwargs = {'external_stylesheets': [dbc.themes.BOOTSTRAP]}
    from irviz.utils import dash as irdash
    try:
        from jupyter_dash import JupyterDash
    except ImportError:
        print("Please install jupyter-dash first.")
    else:
        if not irdash.app:
            # Creating a new app means we never ran the server
            irdash.app = JupyterDash(__name__, **app_kwargs)
            was_running = False

    viewer = Viewer(irdash.app,
                    data,
                    decomposition=decomposition,
                    component_spectra=component_spectra,
                    bounds=bounds,
                    x_axis_title=x_axis_title,
                    y_axis_title=y_axis_title,
                    cluster_labels=cluster_labels,
                    cluster_label_names=cluster_label_names,
                    spectra_axis_title=spectra_axis_title,
                    intensity_axis_title=intensity_axis_title,
                    invert_spectra_axis=invert_spectra_axis,
                    annotations=annotations,
                    error_func=error_func)
    # viewer2 = Viewer(data.compute(), app=app)

    div = html.Div(children=[viewer])  # , viewer2])
    irdash.app.layout = div

    # Prevent server from being run multiple times; only one instance allowed
    if not was_running:
        irdash.app.run_server(mode=mode,
                              width=width,
                              height=height)
    else:
        # Values passed here are from
        # jupyter_app.jupyter_dash.JupyterDash.run_server

        if irdash.app._in_colab:
            irdash.app._display_in_colab(dashboard_url='http://127.0.0.1:8050/',
                                         mode=mode,
                                         port=8050,
                                         width=width,
                                         height=height)
        else:
            irdash.app._display_in_jupyter(dashboard_url='http://127.0.0.1:8050/',
                                           mode=mode,
                                           port=8050,
                                           width=width,
                                           height=height)

    return viewer<|MERGE_RESOLUTION|>--- conflicted
+++ resolved
@@ -7,13 +7,9 @@
 import dash_bootstrap_components as dbc
 import dash_html_components as html
 import numpy as np
+from dash_core_components import Graph, Slider
 from dash.dependencies import Input, Output, State
-from dash_core_components import Graph, Slider
-<<<<<<< HEAD
-=======
-from dash.dependencies import Input, Output
 from nptyping import NDArray
->>>>>>> 236a2c33
 
 from irviz.components import ColorScaleSelector
 from irviz.graphs import DecompositionGraph, MapGraph, OpticalGraph, PairPlotGraph, SpectraPlotGraph
@@ -23,14 +19,11 @@
 
 # TODO: organize Viewer.__init__ (e.g. make a validation method)
 # TODO: update docstrings for annotation; validate annotation
-<<<<<<< HEAD
 # TODO: JSON schema validation for annotations
 
 # TODO: functools.wraps for notebook_viewer
-=======
 from irviz.utils.math import nearest_bin
 
->>>>>>> 236a2c33
 
 class Viewer(html.Div):
     """Interactive viewer that creates and contains all of the visualized components within the Dash app"""
@@ -108,15 +101,11 @@
                         'position': 900,
                         'color': '#34afdd'
                     }
-<<<<<<< HEAD
                 ]
-=======
-                }
         error_func : Callable[[NDArray[(Any, Any)]], np.ndarray[Any]]
             A callable function that takes an array of shape (E, N), where E is the length of the spectral dimension and
             N is the number of curves over which to calculate error. The return value is expected to be a 1-D array of
             length E. The default is to apply a std dev over the N axis.
->>>>>>> 236a2c33
         """
 
         self._data = data
@@ -453,12 +442,8 @@
                                config_view,
                                self.spectra_graph,
                                self.pair_plot_graph,
-<<<<<<< HEAD
-                               self.notifier,
+                               self._notifier,
                                self.spectra_graph_annotation_dialog]
-=======
-                               self._notifier]
->>>>>>> 236a2c33
         children = html.Div(children=layout_div_children,
                             className='row well')
 
@@ -511,7 +496,16 @@
         return self.map_graph.position_index
 
     @property
-<<<<<<< HEAD
+    def selection(self):
+        """A mask array representing the current spatial selection region"""
+        return self.map_graph.selection
+
+    @property
+    def selection_indices(self):
+        """The indices of all currently selected points, returned as (y, x)"""
+        return self.map_graph.selection_indices
+
+    @property
     def annotations(self):
         # TODO: Add map annotations
         """User-defined annotations on the spectra graph"""
@@ -534,16 +528,6 @@
         self._add_spectra_annotation(annotation)
 
         return self.spectra_graph_annotations.children
-=======
-    def selection(self):
-        """A mask array representing the current spatial selection region"""
-        return self.map_graph.selection
-
-    @property
-    def selection_indices(self):
-        """The indices of all currently selected points, returned as (y, x)"""
-        return self.map_graph.selection_indices
->>>>>>> 236a2c33
 
 
 def notebook_viewer(data,
@@ -621,6 +605,10 @@
                         'color': '#34afdd'
                     }
                 ]
+    error_func : Callable[[NDArray[(Any, Any)]], np.ndarray[Any]]
+            A callable function that takes an array of shape (E, N), where E is the length of the spectral dimension and
+            N is the number of curves over which to calculate error. The return value is expected to be a 1-D array of
+            length E. The default is to apply a std dev over the N axis.
 
     Returns
     -------
