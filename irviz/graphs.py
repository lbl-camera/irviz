from itertools import count
import re
import dash
import dash_core_components as dcc
import dash_html_components as html
import numpy as np
import plotly.graph_objects as go
from dash.dependencies import Input, Output, ALL
from dash.exceptions import PreventUpdate
from dash.development.base_component import Component
from irviz.utils.dash import targeted_callback


transparent_color_scales = {'TransparentRed': [[0, "rgba(255, 0, 0, 0)"],
                                               [1, "rgba(255, 0, 0, 255)"]],
                            'TransparentGreen': [[0, "rgba(0, 255, 0, 0)"],
                                                [1, "rgba(0, 255, 0, 255)"]],
                            'TransparentBlue': [[0, "rgba(0, 0, 255, 0)"],
                                                [1, "rgba(0, 0, 255, 255)"]],
                            'TransparentYellow': [[0, "rgba(255, 255, 0, 0)"],
                                                  [1, "rgba(255, 255, 0, 255)"]],
                            'TransparentOrange': [[0, "rgba(255, 69, 0, 0)"],
                                                  [1, "rgba(255, 69, 0, 255)"]],
                            'TransparentPurple': [[0, "rgba(255, 0, 255, 0)"],
                                                  [1, "rgba(255, 0, 255, 255)"]],
                            'TransparentCyan': [[0, "rgba(0, 255, 255, 0)"],
                                                [1, "rgba(0, 255, 255, 255)"]]
                            }


decomposition_color_scales = ['gray']+list(transparent_color_scales.keys())


def nearest_bin(x, bounds, bin_count):
    return int((x-bounds[0])/(bounds[1]-bounds[0])*bin_count)


class SpectraPlotGraph(dcc.Graph):
    _counter = count(0)

    title = 'Spectra Intensities'
    xaxis_title = 'Spectral Unit'
    yaxis_title = 'Intensity'

    def __init__(self, data, bounds, parent, labels=None):
        """Interactive Graph that shows spectral intensities at a selectable energy / wave-number index.

        Parameters
        ----------
        data : dask array
            3D array containing data with axes E (or wave-number), y, and x for displaying in the Graph
        bounds : ndarray-like
            3D array defining the bounds (min & max) pairs for E (or wave-number), y, and x data
        parent : Component
            Reference to Component that created this Graph (for registering callbacks)
        labels : dict[str, str]
            Optional dictionary with keys `xaxis_title`, `yaxis_title`, and `title` that define the Graph's labels
        """
        self._instance_index = next(self._counter)
        self._data = data
        self._parent = parent
        self._bounds = bounds
        labels = labels or dict()
        self.xaxis_title = labels.get('xaxis_title', self.xaxis_title)
        self.yaxis_title = labels.get('yaxis_title', self.yaxis_title)
        self.title = labels.get('title', self.title)

        #  default to middle x,y
        _y_index = (self._data.shape[1] - 1) // 2
        _x_index = (self._data.shape[2] - 1) // 2

        y = np.asarray(self._data[:, _y_index, _x_index])
        x = np.linspace(bounds[0][0], bounds[0][1], self._data.shape[0])
        self._plot = go.Scattergl(x=x, y=y)

        # Define starting point for energy index (for the slicer line trace)
        default_slice_index = (bounds[0][1] + bounds[0][0]) / 2  # estimate
        # Find the closest wavenumber / energy value to use
        default_slice_index = x[np.abs(np.array(x) - default_slice_index).argmin()]

        # x coords positioned relative to the x-axis values
        # y coords positioned according to the plot height (0 = bottom, 1.0 = top)
        self._energy_line = go.layout.Shape(type='line',
                                            # width=3,
                                            xref='x',
                                            yref='paper',
                                            x0=default_slice_index,
                                            x1=default_slice_index,
                                            y0=0,
                                            y1=1)

        fig = self._update_figure()

        super(SpectraPlotGraph, self).__init__(id=self._id(),
                                               figure=fig,
                                               className='col-lg-12')

    def register_callbacks(self):
        self._parent._app.callback(
            Output(self.id, 'figure'),
            Input(self._parent.map_graph.id, 'clickData'),
            Input(self.id, 'clickData'),
            Input(self._parent.decomposition_graph.id, 'clickData')
        )(self._show_plot)

        # Wire-up visibility toggle
        self._parent._app.callback(
            Output(self.id, 'style'),
            Input(self._parent.graph_toggles.id, 'value')
        )(self._set_visibility)
        
    @property
    def spectrum(self):
        """The currently shown spectrum energy/wavenumber and intensity values"""
        return self._plot.x, self._plot.y

    @property
    def spectral_value(self):
        """The current value of the crosshair position in energy/wavenumber"""
        return self._energy_line.x0
        
    @property
    def spectral_index(self):
        """The current index of the crosshair position along the energy/wavenumber domain"""
        return self._plot.x.tolist().index(self._energy_line.x0)

    @property
    def intensity(self):
        """The intensity value of the crosshair position"""
        intensity_index = self._plot.x.tolist().index(self._energy_line.x0)
        return self._plot.y[intensity_index]
    
    @property
    def position(self):
        """The spatial position of the current spectrum"""
        return self._parent.map_graph.position

    @staticmethod
    def _set_visibility(switches_value):
        if 'show_spectra' in switches_value:
            return {'display': 'block'}
        else:
            return {'display': 'none'}

    def _update_figure(self):
        fig = go.Figure(self._plot)
        fig.update_layout(title=self.title,
                          xaxis_title=self.xaxis_title,
                          yaxis_title=self.yaxis_title)
        fig.add_shape(self._energy_line)
        return fig

    def _show_plot(self, slice_graph_click_data, self_click_data, decomposition_click_data):
        triggered = dash.callback_context.triggered
        if not triggered:
            raise PreventUpdate

        # When the slice graph is clicked, update plot with the clicked x,y coord
        if self._parent.map_graph.id in triggered[0]['prop_id']:
            self._show_click(slice_graph_click_data)

        elif self._parent.decomposition_graph.id in triggered[0]['prop_id']:
            self._show_click(decomposition_click_data)

        # When this SpectraGraph itself is clicked, update the energy slicer line
        elif self_click_data is not None:
            e = self_click_data["points"][0]["x"]
            self._energy_line.x0 = e
            self._energy_line.x1 = e

        return self._update_figure()

    def _show_click(self, click_data):
        y = click_data["points"][0]["y"]
        x = click_data["points"][0]["x"]
        _x_index = nearest_bin(x, self._bounds[2], self._data.shape[2])
        _y_index = nearest_bin(y, self._bounds[1], self._data.shape[1])
        self._plot.y = np.asarray(self._data[:, _y_index, _x_index])

    def _id(self):
        return f'spectraplot_{self._instance_index}'


class SliceGraph(dcc.Graph):
    """Dash Graph for viewing 2D slices of 3D data.

    Parameters
    ----------
    data : dask.array
        3D data array
    parent : html.Div
        The parent object that creates this Graph

    """
    _counter = count(0)

    title = ''
    xaxis_title = 'X'
    yaxis_title = 'Y'
    aspect_locked = True

    def __init__(self, data, bounds, parent, slice_axis=0, traces=None, shapes=None, **kwargs):

        # Cache our data and parent for use in the callbacks
        self._data = data
        self._parent = parent
        self._bounds = bounds
        self._instance_index = next(self._counter)
        self._traces = traces or []
        self._shapes = shapes or []

        self._h_line = go.layout.Shape(type='line',
                                       # width=3,
                                       xref='paper',
                                       yref='y',
                                       x0=0,
                                       x1=1,
                                       y0=(bounds[1][1]+bounds[1][0])/2,
                                       y1=(bounds[1][1]+bounds[1][0])/2)
        self._v_line = go.layout.Shape(type='line',
                                       xref='x',
                                       yref='paper',
                                       x0=(bounds[2][1]+bounds[2][0])/2,
                                       x1=(bounds[2][1]+bounds[2][0])/2,
                                       y0=0,
                                       y1=1)

        self._shapes.extend([self._h_line, self._v_line])

        figure = self._update_figure()
        super(SliceGraph, self).__init__(figure=figure,
                                         id=self._id(),
                                         className='col-lg-4', **kwargs)

    def _id(self):
        return f'slicegraph_{self._instance_index}'

    def register_callbacks(self):
        ...

    def _update_figure(self):
        fig = go.Figure(self._traces)
        fig.update_layout(title=self.title,
                          xaxis_title=self.xaxis_title,
                          yaxis_title=self.yaxis_title)
        if self.aspect_locked:
            fig.update_yaxes(scaleanchor="x", scaleratio=1)
        for shape in self._shapes:
            fig.add_shape(shape)
        return fig

    def show_click(self, click_data):
        y_index = click_data["points"][0]["y"]
        x_index = click_data["points"][0]["x"]
        self._h_line.y0 = y_index
        self._h_line.y1 = y_index
        self._v_line.x0 = x_index
        self._v_line.x1 = x_index
<<<<<<< HEAD
        return self._update_figure()
=======
        
    @property
    def position(self):
        """The current spatial position of the crosshair"""
        return self._v_line.x0, self._h_line.y0
>>>>>>> c7646039


class MapGraph(SliceGraph):
    """Dash Graph for viewing 2D slices of 3D data.

    Parameters
    ----------
    data : dask.array
        3D data array
    parent : html.Div
        The parent object that creates this Graph

    """
    title = 'IR Spectral Map'

    def __init__(self, data, bounds, parent, slice_axis=0, traces=None, shapes=None):
        default_slice_index = (data.shape[0] - 1) // 2

        # Create traces (i.e. 'glyphs') that will comprise a plotly Figure
        self._image = go.Heatmap(z=np.asarray(data[default_slice_index]),
                                 colorscale='gray',
                                 y0=bounds[1][0],
                                 dy=(bounds[1][1]-bounds[1][0])/data.shape[1],
                                 x0=bounds[2][0],
                                 dx=(bounds[2][1]-bounds[2][0])/data.shape[2],
                                 )
        self._selection_mask = go.Heatmap(z=np.ones(data[0].shape) * np.NaN,
                                          colorscale='reds',
                                          opacity=0.3,
                                          showscale=False,
                                          y0=bounds[1][0],
                                          dy=(bounds[1][1]-bounds[1][0])/data.shape[1],
                                          x0=bounds[2][0],
                                          dx=(bounds[2][1]-bounds[2][0])/data.shape[2])
        x, y = np.meshgrid(np.linspace(bounds[2][0], bounds[2][1], data.shape[2], endpoint=False),
                           np.linspace(bounds[1][0], bounds[1][1], data.shape[1], endpoint=False))

        # This dummy scatter trace is added to support lasso selection
        self._dummy_scatter = go.Scattergl(x=x.ravel(),
                                           y=y.ravel(),
                                           mode='markers',
                                           marker={'color': 'rgba(0,0,0,0)'}
                                           )
        traces = (traces or []) + [self._image, self._selection_mask, self._dummy_scatter]

        super(MapGraph, self).__init__(data,
                                       bounds,
                                       parent,
                                       slice_axis=0,
                                       traces=traces,
                                       shapes=shapes,
                                       # config={'modeBarButtonsToAdd': ['lasso2d']}
                                       )

    def register_callbacks(self):
        # When the spectra graph is clicked, update image slicing
        targeted_callback(self.update_slice,
                          Input(self._parent.spectra_graph.id, 'clickData'),
                          Output(self.id, 'figure'),
                          app=self._parent._app)

        # When this SliceGraph itself is clicked, update its x,y slicer lines
        targeted_callback(self.show_click,
                          Input(self.id, 'clickData'),
                          Output(self.id, 'figure'),
                          app=self._parent._app)

        # When the decomposition graph is clicked show the same position
        targeted_callback(self.show_click,
                          Input(self._parent.decomposition_graph.id, 'clickData'),
                          Output(self.id, 'figure'),
                          app=self._parent._app)

        # When points are selected in the pair plot, show them here
        targeted_callback(self._show_selection_mask,
                          Input(self._parent.pair_plot_graph.id, 'selectedData'),
                          Output(self.id, 'figure'),
                          app=self._parent._app)

        # When this SliceGraph is lasso'd, update the selection mask
        targeted_callback(self._show_selection_mask,
                          Input(self.id, 'selectedData'),
                          Output(self.id, 'figure'),
                          app=self._parent._app)

    def update_slice(self, spectra_graph_click_data):
        slice = spectra_graph_click_data["points"][0]["x"]
        slice_index = nearest_bin(slice, self._bounds[0], self._data.shape[0])
        self._image.z = np.asarray(self._data[slice_index])

        return self._update_figure()

    def _show_selection_mask(self, selection):
        # Get x,y from the raveled indexes
        raveled_indexes = list(map(lambda point: point['pointIndex'], selection['points']))
        mask = np.zeros(self._data[0].shape)
        # Cannot be 0s - must be NaNs (eval to None) so it doesn't affect underlying HeatMap
        mask.fill(np.NaN)
        mask.ravel()[raveled_indexes] = 1
        # Create overlay
        self._selection_mask.z = mask

        return self._update_figure()


class DecompositionGraph(SliceGraph):
    title = 'Decomposition Maps'

    def __init__(self, data, bounds, parent, *args, **kwargs):
        traces = []
        for i in range(data.shape[0]):
            color_scale = decomposition_color_scales[i % len(decomposition_color_scales)]
            color_scale = transparent_color_scales.get(color_scale, color_scale)

            traces.append(go.Heatmap(z=np.asarray(data[i]),
                                 colorscale=color_scale,
                                 y0=bounds[1][0],
                                 dy=(bounds[1][1]-bounds[1][0])/data.shape[1],
                                 x0=bounds[2][0],
                                 dx=(bounds[2][1]-bounds[2][0])/data.shape[2],
                                 visible=(i==0),
                                 opacity=.5 if i else 1,
                                 ))

        kwargs['traces'] = traces

        super(DecompositionGraph, self).__init__(data, bounds, parent, *args, **kwargs)

    def register_callbacks(self):
        # Set up callbacks
        # ----------------

        # Wire-up visibility toggle
        self._parent._app.callback(
            Output(self.id, 'style'),
            Input(self._parent.graph_toggles.id, 'value')
        )(self._set_visibility)

        # Wire-up opacity sliders
        targeted_callback(self.set_component_opacity,
                          Input({'type': 'component-opacity', 'index': ALL}, 'value'),
                          Output(self.id, 'figure'),
                          app=self._parent._app)

        targeted_callback(self.show_components,
                          Input(self._parent.decomposition_component_selector.id, 'value'),
                          Output(self.id, 'figure'),
                          app=self._parent._app)

        targeted_callback(self.show_click,
                          Input(self.id, 'clickData'),
                          Output(self.id, 'figure'),
                          app=self._parent._app)

        targeted_callback(self.show_click,
                          Input(self._parent.map_graph.id, 'clickData'),
                          Output(self.id, 'figure'),
                          app=self._parent._app)

        targeted_callback(self.set_color_scale,
                          Input({'type':'color-scale-selector', 'index': ALL}, 'label'),
                          Output(self.id, 'figure'),
                          app=self._parent._app)

    def set_color_scale(self, color_scale):
        i = int(re.findall('(?<="index":)\\d+(?=,)', dash.callback_context.triggered[0]['prop_id'])[0])
        color_scale = transparent_color_scales.get(color_scale, color_scale)
        self._traces[i].colorscale = color_scale

        return self._update_figure()

    def _opacity_slider(self, i):
        return self._parent.component_opacity_sliders.children[i]

    def _color_scale_selector(self, i):
        return self._parent.component_color_scale_selectors.children[i]

    def set_component_opacity(self, value):
        i = int(re.findall('(?<="index":)\\d+(?=,)', dash.callback_context.triggered[0]['prop_id'])[0])
        self._opacity_slider(i).value = value
        self._update_opacity()
        return self._update_figure()

    def _update_opacity(self):
        # Get a sum of all enabled slider values minus the first enabled value
        total = 0
        for slider in self._parent.component_opacity_sliders.children:
            if not slider.disabled:
                total += slider.value

        # Set each trace's opacity to a value proportional to its weight; always set first visible trace's opacity to 1
        bg_set = False
        for i, trace in enumerate(self._traces):
            if not bg_set and trace.visible:
                trace.opacity = 1
                bg_set = True
            else:
                trace.opacity = self._opacity_slider(i).value / total

    def show_components(self, component_indices):
        for i, trace in enumerate(self._traces):
            trace.visible = (i in component_indices)
            trace.showscale = len(component_indices) < 2
            self._opacity_slider(i).disabled = not (i in component_indices)  # TODO: set this in a separate callback that outputs to the slider

        self._update_opacity()

        return self._update_figure()

    @staticmethod
    def _set_visibility(switches_value):
        if 'show_decomposition' in switches_value:
            return {'display':'block'}
        else:
            return {'display':'none'}


class PairPlotGraph(dcc.Graph):
    _counter = count(0)

    def __init__(self, data, parent):
        self._instance_index = next(self._counter)

        # Cache our data and parent for use in the callbacks
        self._data = data
        self._parent = parent
        self._component1 = self._component2 = 0

        # Create traces (i.e. 'glyphs') that will comprise a plotly Figure
        self._scatter = go.Scattergl(x=[], y=[], mode='markers')

        figure = self._update_figure()
        super(PairPlotGraph, self).__init__(figure=figure,
                                            id=f'pair_plot_{self._instance_index}',
                                            className='col-lg-4')

    def register_callbacks(self):
        # Set up callbacks
        # ----------------

        # When the parent viewer's 'spectra_graph' is clicked
        #     we need to update the internal Figure for this Graph
        # When MapGraph is lasso'd, show that selection here too
        # Note: this can't be a targeted callback, since multiple values are required
        self._parent._app.callback(
            Output(self.id, 'figure'),
            Input(self._parent.decomposition_component_1.id, 'value'),
            Input(self._parent.decomposition_component_2.id, 'value'),
            Input(self._parent.map_graph.id, 'selectedData')
        )(self.show_pair_plot)

        # Set up selection tool callbacks
        targeted_callback(self._show_selection_info,
                          Input(self.id, 'selectedData'),
                          Output(self._parent.info_content.id, 'children'),
                          app=self._parent._app)

        # Wire-up visibility toggle
        targeted_callback(self._set_visibility,
                          Input(self._parent.graph_toggles.id, 'value'),
                          Output(self.id, 'style'),
                          app=self._parent._app)

    def _show_selection_info(self, selected_data):
        if not selected_data:
            return "info"
        return str(list(map(lambda point: point['pointIndex'], selected_data['points'])))

    def _update_figure(self):
        """ Remake the figure to force a display update """
        fig = go.Figure([self._scatter])
        fig.update_layout(title=f'Pair Plot',
                          xaxis_title=f'Component #{self._component1+1}',
                          yaxis_title=f'Component #{self._component2+1}')
        return fig

    def show_pair_plot(self, component1, component2, selectedData):
        if component1 is None or component2 is None:
            raise PreventUpdate

        triggered = dash.callback_context.triggered
        if self._parent.map_graph.id in triggered[0]['prop_id']:
            raveled_indexes = list(map(lambda point: point['pointIndex'], selectedData['points']))
            self._scatter.selectedpoints = raveled_indexes

        x = self._data[component1]
        y = self._data[component2]
        self._scatter.x = np.asarray(x.ravel())
        self._scatter.y = np.asarray(y.ravel())
        self._component1 = component1
        self._component2 = component2

        return self._update_figure()

    @staticmethod
    def _set_visibility(switches_value):
        if 'show_pair_plot' in switches_value:
            return {'display':'block'}
        else:
            return {'display':'none'}<|MERGE_RESOLUTION|>--- conflicted
+++ resolved
@@ -256,15 +256,13 @@
         self._h_line.y1 = y_index
         self._v_line.x0 = x_index
         self._v_line.x1 = x_index
-<<<<<<< HEAD
-        return self._update_figure()
-=======
+
+        return self._update_figure()
         
     @property
     def position(self):
         """The current spatial position of the crosshair"""
         return self._v_line.x0, self._h_line.y0
->>>>>>> c7646039
 
 
 class MapGraph(SliceGraph):
