from itertools import count
import re
import dash
import dash_core_components as dcc
import dash_html_components as html
import numpy as np
import plotly.graph_objects as go
from dash.dependencies import Input, Output, ALL
from dash.exceptions import PreventUpdate
from dash.development.base_component import Component

from irviz.utils.dash import targeted_callback


transparent_color_scales = {'TransparentRed': [[0, "rgba(255, 0, 0, 0)"],
                                               [1, "rgba(255, 0, 0, 255)"]],
                            'TransparentGreen': [[0, "rgba(0, 255, 0, 0)"],
                                                [1, "rgba(0, 255, 0, 255)"]],
                            'TransparentBlue': [[0, "rgba(0, 0, 255, 0)"],
                                                [1, "rgba(0, 0, 255, 255)"]],
                            'TransparentYellow': [[0, "rgba(255, 255, 0, 0)"],
                                                  [1, "rgba(255, 255, 0, 255)"]],
                            'TransparentOrange': [[0, "rgba(255, 69, 0, 0)"],
                                                  [1, "rgba(255, 69, 0, 255)"]],
                            'TransparentPurple': [[0, "rgba(255, 0, 255, 0)"],
                                                  [1, "rgba(255, 0, 255, 255)"]],
                            'TransparentCyan': [[0, "rgba(0, 255, 255, 0)"],
                                                [1, "rgba(0, 255, 255, 255)"]]
                            }


decomposition_color_scales = ['gray']+list(transparent_color_scales.keys())


def nearest_bin(x, bounds, bin_count):
    return int((x-bounds[0])/(bounds[1]-bounds[0])*bin_count)


class SpectraPlotGraph(dcc.Graph):
    _counter = count(0)

    title = 'Spectra Intensities'

    def __init__(self, data, bounds, parent, invert_spectra_axis=False, **kwargs):
        """Interactive Graph that shows spectral intensities at a selectable energy / wave-number index.

        Parameters
        ----------
        data : dask array
            3D array containing data with axes E (or wave-number), y, and x for displaying in the Graph
        bounds : ndarray-like
            Collection that defines the bounds (min & max) pairs for E / Wave-number, y, and x data
            (e.g. a list that contains 3 min/max pairs)
        parent : Component
            Reference to Component that created this Graph (for registering callbacks)
        """
        self._instance_index = next(self._counter)
        self._data = data
        self._invert_spectra_axis = invert_spectra_axis

        self._parent = parent
        self._bounds = bounds

        self.xaxis_title = kwargs.pop('xaxis_title', '')
        self.yaxis_title = kwargs.pop('yaxis_title', '')

        #  default to middle x,y
        _y_index = (self._data.shape[1] - 1) // 2
        _x_index = (self._data.shape[2] - 1) // 2

        y = np.asarray(self._data[:, _y_index, _x_index])
        x = np.linspace(bounds[0][0], bounds[0][1], self._data.shape[0])
        self._plot = go.Scattergl(x=x, y=y)

        # Define starting point for energy index (for the slicer line trace)
        default_slice_index = (bounds[0][1] + bounds[0][0]) / 2  # estimate
        # Find the closest wavenumber / energy value to use
        default_slice_index = x[np.abs(np.array(x) - default_slice_index).argmin()]

        # x coords positioned relative to the x-axis values
        # y coords positioned according to the plot height (0 = bottom, 1.0 = top)
        self._energy_line = go.layout.Shape(type='line',
                                            # width=3,
                                            xref='x',
                                            yref='paper',
                                            x0=default_slice_index,
                                            x1=default_slice_index,
                                            y0=0,
                                            y1=1)

        fig = self._update_figure()

        super(SpectraPlotGraph, self).__init__(id=self._id(),
                                               figure=fig,
                                               className='col-lg-12')

    def register_callbacks(self):
        self._parent._app.callback(
            Output(self.id, 'figure'),
            Input(self._parent.map_graph.id, 'clickData'),
            Input(self.id, 'clickData'),
            Input(self._parent.decomposition_graph.id, 'clickData')
        )(self._show_plot)

        # Wire-up visibility toggle
        self._parent._app.callback(
            Output(self.id, 'style'),
            Input(self._parent.graph_toggles.id, 'value')
        )(self._set_visibility)
        
    @property
    def spectrum(self):
        """The currently shown spectrum energy/wavenumber and intensity values"""
        return self._plot.x, self._plot.y

    @property
    def spectral_value(self):
        """The current value of the crosshair position in energy/wavenumber"""
        return self._energy_line.x0
        
    @property
    def spectral_index(self):
        """The current index of the crosshair position along the energy/wavenumber domain"""
        return self._plot.x.tolist().index(self._energy_line.x0)

    @property
    def intensity(self):
        """The intensity value of the crosshair position"""
        intensity_index = self._plot.x.tolist().index(self._energy_line.x0)
        return self._plot.y[intensity_index]
    
    @property
    def position(self):
        """The spatial position of the current spectrum"""
        return self._parent.map_graph.position

    @staticmethod
    def _set_visibility(switches_value):
        if 'show_spectra' in switches_value:
            return {'display': 'block'}
        else:
            return {'display': 'none'}

    def _update_figure(self):
        fig = go.Figure(self._plot)
        fig.update_layout(title=self.title,
                          xaxis_title=self.xaxis_title,
                          yaxis_title=self.yaxis_title)
        if self._invert_spectra_axis:
            fig.update_xaxes(autorange="reversed")
        fig.add_shape(self._energy_line)
        return fig

    def _show_plot(self, slice_graph_click_data, self_click_data, decomposition_click_data):
        triggered = dash.callback_context.triggered
        if not triggered:
            raise PreventUpdate

        # When the slice graph is clicked, update plot with the clicked x,y coord
        if self._parent.map_graph.id in triggered[0]['prop_id']:
            self._show_click(slice_graph_click_data)

        elif self._parent.decomposition_graph.id in triggered[0]['prop_id']:
            self._show_click(decomposition_click_data)

        # When this SpectraGraph itself is clicked, update the energy slicer line
        elif self_click_data is not None:
            e = self_click_data["points"][0]["x"]
            self._energy_line.x0 = e
            self._energy_line.x1 = e

        return self._update_figure()

    def _show_click(self, click_data):
        y = click_data["points"][0]["y"]
        x = click_data["points"][0]["x"]
        _x_index = nearest_bin(x, self._bounds[2], self._data.shape[2])
        _y_index = nearest_bin(y, self._bounds[1], self._data.shape[1])
        self._plot.y = np.asarray(self._data[:, _y_index, _x_index])

    def _id(self):
        return f'spectraplot_{self._instance_index}'


class SliceGraph(dcc.Graph):
    """Dash Graph for viewing 2D slices of 3D data.

    Parameters
    ----------
    data : dask.array
        3D data array
    parent : html.Div
        The parent object that creates this Graph

    """
    _counter = count(0)

    title = ''
    aspect_locked = True

    def __init__(self, data, bounds, parent, slice_axis=0, traces=None, shapes=None, **kwargs):

        # Cache our data and parent for use in the callbacks
        self._data = data
        self._parent = parent
        self._bounds = bounds
        self._instance_index = next(self._counter)
        self._traces = traces or []
        self._shapes = shapes or []

        self.xaxis_title = kwargs.pop('xaxis_title', '')
        self.yaxis_title = kwargs.pop('yaxis_title', '')

        self._h_line = go.layout.Shape(type='line',
                                       # width=3,
                                       xref='paper',
                                       yref='y',
                                       x0=0,
                                       x1=1,
                                       y0=(bounds[1][1]+bounds[1][0])/2,
                                       y1=(bounds[1][1]+bounds[1][0])/2)
        self._v_line = go.layout.Shape(type='line',
                                       xref='x',
                                       yref='paper',
                                       x0=(bounds[2][1]+bounds[2][0])/2,
                                       x1=(bounds[2][1]+bounds[2][0])/2,
                                       y0=0,
                                       y1=1)

        self._shapes.extend([self._h_line, self._v_line])

        figure = self._update_figure()
        super(SliceGraph, self).__init__(figure=figure,
                                         id=self._id(),
                                         className='col-lg-4', **kwargs)

    def _id(self):
        return f'slicegraph_{self._instance_index}'

    def register_callbacks(self):
        ...

    def _update_figure(self):
        fig = go.Figure(self._traces)
        fig.update_layout(title=self.title,
                          xaxis_title=self.xaxis_title,
                          yaxis_title=self.yaxis_title)
        if self.aspect_locked:
            fig.update_yaxes(scaleanchor="x", scaleratio=1)
        for shape in self._shapes:
            fig.add_shape(shape)
        return fig

    def show_click(self, click_data):
        y_index = click_data["points"][0]["y"]
        x_index = click_data["points"][0]["x"]
        self._h_line.y0 = y_index
        self._h_line.y1 = y_index
        self._v_line.x0 = x_index
        self._v_line.x1 = x_index

        return self._update_figure()

    @property
    def position(self):
        """The current spatial position of the crosshair"""
        return self._v_line.x0, self._h_line.y0


class MapGraph(SliceGraph):
    """Dash Graph for viewing 2D slices of 3D data.

    Parameters
    ----------
    data : dask.array
        3D data array
    parent : html.Div
        The parent object that creates this Graph

    """
    title = 'IR Spectral Map'

<<<<<<< HEAD
    def __init__(self, data, bounds, cluster_labels, cluster_label_names, parent, slice_axis=0, traces=None, shapes=None):
=======
    def __init__(self, data, bounds, parent, slice_axis=0, traces=None, shapes=None, **kwargs):

>>>>>>> a3a5c82b
        default_slice_index = (data.shape[0] - 1) // 2

        # Create traces (i.e. 'glyphs') that will comprise a plotly Figure
        graph_bounds = dict(y0=bounds[1][0],
                            dy=(bounds[1][1]-bounds[1][0])/data.shape[1],
                            x0=bounds[2][0],
                            dx=(bounds[2][1]-bounds[2][0])/data.shape[2])
        # Template for custom hover text
        xlabel='x'
        ylabel='y'
        ilabel='i'
        extra_kwargs = {}
        if cluster_label_names is not None and cluster_labels is not None:
            extra_kwargs['text'] = np.asarray(cluster_label_names)[cluster_labels]
            hovertemplate = f'{xlabel}: %{{x}}<br />{ylabel}: %{{y}}<br />{ilabel}: %{{z}}<br />Label: %{{text}}<extra></extra>'
        else:
            hovertemplate = f'{xlabel}: %{{x}}<br />{ylabel}: %{{y}}<br />{ilabel}: %{{z}}<extra></extra>'
        self._image = go.Heatmap(z=np.asarray(data[default_slice_index]),
                                 colorscale='gray',
                                 hovertemplate=hovertemplate,
                                 **graph_bounds,
                                 **extra_kwargs
                                 )
        self._selection_mask = go.Heatmap(z=np.ones(data[0].shape) * np.NaN,
                                          colorscale='reds',
                                          opacity=0.3,
                                          showscale=False,
                                          hoverinfo='skip',
                                          **graph_bounds
                                          )
        x, y = np.meshgrid(np.linspace(bounds[2][0], bounds[2][1], data.shape[2], endpoint=False),
                           np.linspace(bounds[1][0], bounds[1][1], data.shape[1], endpoint=False))

        # This dummy scatter trace is added to support lasso selection
        self._dummy_scatter = go.Scattergl(x=x.ravel(),
                                           y=y.ravel(),
                                           mode='markers',
                                           marker={'color': 'rgba(0,0,0,0)'},
                                           hoverinfo='skip'
                                           )
        # Add another transparent heatmap overlay for labels
        self._clusters = go.Heatmap(z=np.ones(data[0].shape) * np.NaN,
                                    colorscale='Portland',
                                    **graph_bounds,
                                    opacity=0.3,
                                    showscale=False,
                                    hoverinfo='skip',
                                    )
        if cluster_labels is not None:
            self._clusters.z = cluster_labels  # NaNs are transparent


        traces = (traces or []) + [self._image, self._selection_mask, self._dummy_scatter, self._clusters]

        super(MapGraph, self).__init__(data,
                                       bounds,
                                       parent,
                                       slice_axis=slice_axis,
                                       traces=traces,
                                       shapes=shapes,
                                       **kwargs
                                       # config={'modeBarButtonsToAdd': ['lasso2d']}
                                       )

    def register_callbacks(self):
        # When the spectra graph is clicked, update image slicing
        targeted_callback(self.update_slice,
                          Input(self._parent.spectra_graph.id, 'clickData'),
                          Output(self.id, 'figure'),
                          app=self._parent._app)

        # When this SliceGraph itself is clicked, update its x,y slicer lines
        targeted_callback(self.show_click,
                          Input(self.id, 'clickData'),
                          Output(self.id, 'figure'),
                          app=self._parent._app)

        # When the decomposition graph is clicked show the same position
        targeted_callback(self.show_click,
                          Input(self._parent.decomposition_graph.id, 'clickData'),
                          Output(self.id, 'figure'),
                          app=self._parent._app)

        # When points are selected in the pair plot, show them here
        targeted_callback(self._show_selection_mask,
                          Input(self._parent.pair_plot_graph.id, 'selectedData'),
                          Output(self.id, 'figure'),
                          app=self._parent._app)

        # When this SliceGraph is lasso'd, update the selection mask
        targeted_callback(self._show_selection_mask,
                          Input(self.id, 'selectedData'),
                          Output(self.id, 'figure'),
                          app=self._parent._app)

        # Bind the labels toggle to its trace's visibility
        targeted_callback(self.set_clusters_visibility,
                          Input(self._parent.graph_toggles.id, 'value'),
                          Output(self.id, 'figure'),
                          app=self._parent._app)

    def set_clusters_visibility(self, value):
        self._clusters.visible = 'show_clusters' in value

        return self._update_figure()

    def update_slice(self, spectra_graph_click_data):
        slice = spectra_graph_click_data["points"][0]["x"]
        slice_index = nearest_bin(slice, self._bounds[0], self._data.shape[0])
        self._image.z = np.asarray(self._data[slice_index])

        return self._update_figure()

    def _show_selection_mask(self, selection):
        # Get x,y from the raveled indexes
        raveled_indexes = list(map(lambda point: point['pointIndex'], selection['points']))
        mask = np.zeros(self._data[0].shape)
        # Cannot be 0s - must be NaNs (eval to None) so it doesn't affect underlying HeatMap
        mask.fill(np.NaN)
        mask.ravel()[raveled_indexes] = 1
        # Create overlay
        self._selection_mask.z = mask

        return self._update_figure()


class DecompositionGraph(SliceGraph):
    title = 'Decomposition Maps'

    def __init__(self, data, bounds, parent, *args, **kwargs):

        traces = []
        for i in range(data.shape[0]):
            color_scale = decomposition_color_scales[i % len(decomposition_color_scales)]
            color_scale = transparent_color_scales.get(color_scale, color_scale)

            traces.append(go.Heatmap(z=np.asarray(data[i]),
                                 colorscale=color_scale,
                                 y0=bounds[1][0],
                                 dy=(bounds[1][1]-bounds[1][0])/data.shape[1],
                                 x0=bounds[2][0],
                                 dx=(bounds[2][1]-bounds[2][0])/data.shape[2],
                                 visible=(i==0),
                                 opacity=.5 if i else 1,
                                 ))

        kwargs['traces'] = traces

        super(DecompositionGraph, self).__init__(data, bounds, parent, *args, **kwargs)

    def register_callbacks(self):
        # Set up callbacks
        # ----------------

        # Wire-up visibility toggle
        self._parent._app.callback(
            Output(self.id, 'style'),
            Input(self._parent.graph_toggles.id, 'value')
        )(self._set_visibility)

        # Wire-up opacity sliders
        targeted_callback(self.set_component_opacity,
                          Input({'type': 'component-opacity', 'index': ALL}, 'value'),
                          Output(self.id, 'figure'),
                          app=self._parent._app)
        
        # Disable sliders when their component is hidden
        targeted_callback(self.disable_sliders,
                          Input(self._parent.decomposition_component_selector.id, 'value'),
                          Output(self._parent.component_opacity_sliders.id, 'children'),
                          app=self._parent._app)

        # Show components when selected
        targeted_callback(self.show_components,
                          Input(self._parent.decomposition_component_selector.id, 'value'),
                          Output(self.id, 'figure'),
                          app=self._parent._app)

        # Show clicked position when this graph is clicked
        targeted_callback(self.show_click,
                          Input(self.id, 'clickData'),
                          Output(self.id, 'figure'),
                          app=self._parent._app)

        # Show clicked position when map graph is clicked
        targeted_callback(self.show_click,
                          Input(self._parent.map_graph.id, 'clickData'),
                          Output(self.id, 'figure'),
                          app=self._parent._app)

        # Update the color scale when new item is selected
        targeted_callback(self.set_color_scale,
                          Input({'type':'color-scale-selector', 'index': ALL}, 'label'),
                          Output(self.id, 'figure'),
                          app=self._parent._app)

    def set_color_scale(self, color_scale):
        i = int(re.findall('(?<="index":)\\d+(?=,)', dash.callback_context.triggered[0]['prop_id'])[0])
        color_scale = transparent_color_scales.get(color_scale, color_scale)
        self._traces[i].colorscale = color_scale

        return self._update_figure()

    def _opacity_slider(self, i):
        return self._parent.component_opacity_sliders.children[i]

    def _color_scale_selector(self, i):
        return self._parent.component_color_scale_selectors.children[i]

    def set_component_opacity(self, value):
        i = int(re.findall('(?<="index":)\\d+(?=,)', dash.callback_context.triggered[0]['prop_id'])[0])
        self._opacity_slider(i).value = value
        self._update_opacity()
        return self._update_figure()

    def _update_opacity(self):
        # Get a sum of all enabled slider values minus the first enabled value
        total = 0
        for slider in self._parent.component_opacity_sliders.children:
            if not slider.disabled:
                total += slider.value

        # Set each trace's opacity to a value proportional to its weight; always set first visible trace's opacity to 1
        bg_set = False
        for i, trace in enumerate(self._traces):
            if trace.visible:
                if not bg_set:
                    trace.opacity = 1
                    bg_set = True
                    continue

                trace.opacity = self._opacity_slider(i).value / total

    def show_components(self, component_indices):
        for i, trace in enumerate(self._traces):
            trace.visible = (i in component_indices)
            trace.showscale = len(component_indices) < 2
            self._opacity_slider(i).disabled = not (i in component_indices)  # TODO: set this in a separate callback that outputs to the slider

        self._update_opacity()

        return self._update_figure()
    
    def disable_sliders(self, component_indices):
        for i, trace in enumerate(self._traces):
            self._opacity_slider(i).disabled = not (i in component_indices)  # TODO: set this in a separate callback that outputs to the slider

        return self._parent.component_opacity_sliders.children
        

    @staticmethod
    def _set_visibility(switches_value):
        if 'show_decomposition' in switches_value:
            return {'display':'block'}
        else:
            return {'display':'none'}


class PairPlotGraph(dcc.Graph):
    _counter = count(0)
    title = 'Pair Plot'

    def __init__(self, data, parent):
        self._instance_index = next(self._counter)

        # Cache our data and parent for use in the callbacks
        self._data = data
        self._parent = parent
        self._component1 = self._component2 = 0

        # Create traces (i.e. 'glyphs') that will comprise a plotly Figure
        self._scatter = go.Scattergl(x=[], y=[], mode='markers')

        figure = self._update_figure()
        super(PairPlotGraph, self).__init__(figure=figure,
                                            id=f'pair_plot_{self._instance_index}',
                                            className='col-lg-4')

    def register_callbacks(self):
        # Set up callbacks
        # ----------------

        # When the parent viewer's 'spectra_graph' is clicked
        #     we need to update the internal Figure for this Graph
        # When MapGraph is lasso'd, show that selection here too
        # Note: this can't be a targeted callback, since multiple values are required
        self._parent._app.callback(
            Output(self.id, 'figure'),
            Input(self._parent.decomposition_component_1.id, 'value'),
            Input(self._parent.decomposition_component_2.id, 'value'),
            Input(self._parent.map_graph.id, 'selectedData')
        )(self.show_pair_plot)

        # Set up selection tool callbacks
        targeted_callback(self._show_selection_info,
                          Input(self.id, 'selectedData'),
                          Output(self._parent.info_content.id, 'children'),
                          app=self._parent._app)

        # Wire-up visibility toggle
        targeted_callback(self._set_visibility,
                          Input(self._parent.graph_toggles.id, 'value'),
                          Output(self.id, 'style'),
                          app=self._parent._app)

    def _show_selection_info(self, selected_data):
        if not selected_data:
            return "info"
        return str(list(map(lambda point: point['pointIndex'], selected_data['points'])))

    def _update_figure(self):
        """ Remake the figure to force a display update """
        fig = go.Figure([self._scatter])
        fig.update_layout(title=self.title,
                          xaxis_title=f'Component #{self._component1+1}',
                          yaxis_title=f'Component #{self._component2+1}')
        return fig

    def show_pair_plot(self, component1, component2, selectedData):
        if component1 is None or component2 is None:
            raise PreventUpdate

        triggered = dash.callback_context.triggered
        if self._parent.map_graph.id in triggered[0]['prop_id']:
            raveled_indexes = list(map(lambda point: point['pointIndex'], selectedData['points']))
            self._scatter.selectedpoints = raveled_indexes

        x = self._data[component1]
        y = self._data[component2]
        self._scatter.x = np.asarray(x.ravel())
        self._scatter.y = np.asarray(y.ravel())
        self._component1 = component1
        self._component2 = component2

        return self._update_figure()

    @staticmethod
    def _set_visibility(switches_value):
        if 'show_pair_plot' in switches_value:
            return {'display':'block'}
        else:
            return {'display':'none'}<|MERGE_RESOLUTION|>--- conflicted
+++ resolved
@@ -280,12 +280,8 @@
     """
     title = 'IR Spectral Map'
 
-<<<<<<< HEAD
-    def __init__(self, data, bounds, cluster_labels, cluster_label_names, parent, slice_axis=0, traces=None, shapes=None):
-=======
-    def __init__(self, data, bounds, parent, slice_axis=0, traces=None, shapes=None, **kwargs):
-
->>>>>>> a3a5c82b
+    def __init__(self, data, bounds, cluster_labels, cluster_label_names,parent, slice_axis=0, traces=None, shapes=None, **kwargs):
+
         default_slice_index = (data.shape[0] - 1) // 2
 
         # Create traces (i.e. 'glyphs') that will comprise a plotly Figure
