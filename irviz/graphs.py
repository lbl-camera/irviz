--- conflicted
+++ resolved
@@ -7,8 +7,10 @@
 import plotly.graph_objects as go
 from dash.dependencies import Input, Output, ALL
 from dash.exceptions import PreventUpdate
-
-<<<<<<< HEAD
+from dash.development.base_component import Component
+from irviz.utils.dash import targeted_callback
+
+
 transparent_color_scales = {'TransparentRed': [[0, "rgba(255, 0, 0, 0)"],
                                                [1, "rgba(255, 0, 0, 255)"]],
                             'TransparentGreen': [[0, "rgba(0, 255, 0, 0)"],
@@ -25,14 +27,8 @@
                                                 [1, "rgba(0, 255, 255, 255)"]]
                             }
 
+
 decomposition_color_scales = ['gray']+list(transparent_color_scales.keys())
-=======
-from dash.development.base_component import Component
->>>>>>> ce05085a
-
-# TODO: implement orthogonal views by using slice_axis kwarg
-from irviz.utils.dash import targeted_callback
-
 
 
 def nearest_bin(x, bounds, bin_count):
