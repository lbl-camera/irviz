--- conflicted
+++ resolved
@@ -287,17 +287,12 @@
     def update_annotations(self, *_):
         return self._update_figure()
 
-<<<<<<< HEAD
-    def add_slice_annotation(self, annotation):
-=======
     def add_annotation(self, annotation):
         colorscale = None
         if 'color' in annotation:
             colorscale = [[0, 'rgb(0,0,0)'],
                           [1, annotation['color']]]
         opacity = annotation.get('opacity', 0.3)
-
->>>>>>> c98e42ae
         annotation_trace = self._get_image_trace(annotation['mask'],
                                                  bounds=self._bounds,
                                                  colorscale=colorscale,
