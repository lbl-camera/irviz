--- conflicted
+++ resolved
@@ -17,18 +17,6 @@
 from ryujin.utils.dash import targeted_callback
 
 
-<<<<<<< HEAD
-=======
-@dataclass
-class ParameterSet:
-    name: str
-    values: dict = dict(),
-    map_mask: np.ndarray = None,
-    anchor_points: list = None
-    regions: list = None
-
-
->>>>>>> d8171e79
 class SpectraBackgroundRemover(SpectraPlotGraph):
 
     def __init__(self, *args, **kwargs):
@@ -266,21 +254,4 @@
         elif 'points' in active_tab:
             return parameter_set.anchor_points
         elif 'regions' in active_tab:
-<<<<<<< HEAD
-            return parameter_set.regions
-=======
-            return parameter_set.regions
-
-    @property
-    def configuration_panel(self):
-        children = [
-            # dbc.Form(dbc.FormGroup([self.selection_mode])),
-            # self.region_list,
-            dbc.Label("Parameter Sets"),
-            self.parameter_set_list,
-            self.parameter_set_explorer,
-        ]
-        return 'Background Isolator', children
-
-    # def my_background(self, fixed_points, mask, data, ):
->>>>>>> d8171e79
+            return parameter_set.regions