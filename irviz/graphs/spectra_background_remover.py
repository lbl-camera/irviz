import copy
import traceback
import warnings
from functools import cached_property, partial
from typing import List, Callable, Dict
import threading

import dash
import dash_bootstrap_components as dbc
from dash import dcc
from dash import html
import numpy as np
from dash._utils import create_callback_id, stringify_id
from dash.dependencies import Input, Output, State
from dash.exceptions import PreventUpdate
from plotly import graph_objects as go

from irviz.components.datalists import AnchorPointList, BackgroundIsolatorParameterSetList, RegionList
from irviz.components.kwarg_editor import KwargsEditor

from irviz.graphs import SpectraPlotGraph
from ryujin.utils.dash import targeted_callback, remove_callback


# NOTE: DataTable caches its data on the client, so if multiple clients are open, the app might end up serving clients with different state


def empty_callable():
    pass


class SpectraBackgroundRemover(SpectraPlotGraph):
    _precision = 2

    def __init__(self, *args, parameter_sets:List[Dict]=None, background_func: Callable=empty_callable, **kwargs):
        self.background_func = background_func
        self._last_update_parameters_sem = threading.Semaphore()
        self.last_update_parameters = None

        self._anchor_points_trace = go.Scattergl(x=[],
                                                 y=[],
                                                 name=f'_anchor_points',
                                                 showlegend=False,
                                                 # hoverinfo='skip',
                                                 mode='markers+lines',
                                                 line=dict(dash='dash', color='gray'),
                                                 marker=dict(size=16))
        self._background_corrected_trace = go.Scattergl(x=[],
                                                 y=[],
                                                 name=f'Background Corrected',
                                                 # hoverinfo='skip',
                                                 mode='lines',
                                                 line=dict(dash='dot', color='red'))

        super(SpectraBackgroundRemover, self).__init__(*args,
                                                       traces=[self._anchor_points_trace,
                                                               self._background_corrected_trace],
                                                       **kwargs)
        self.selection_mode = dbc.RadioItems(id=f'background-selection-mode-{self._instance_index}',
                                             className='btn-group radio-group',
                                             labelClassName='btn btn-secondary',
                                             labelCheckedClassName='active',
                                             options=[{'label': 'Standard Mode', 'value': 1},
                                                      {'label': 'Fixed Point Mode', 'value': 2},
                                                      {'label': 'Fixed Region Mode', 'value': 3}],
                                             value=1
                                             )

<<<<<<< HEAD
        self.region_list = RegionList(table_kwargs=dict(id=dict(type='region-list', index=self._instance_index)), )
        self.anchor_points_list = AnchorPointList(table_kwargs=dict(id=dict(type='anchor-point-list', index=self._instance_index)))
=======
        self.region_list = RegionList(table_kwargs=dict(id=dict(type='region-list')), )
        self.anchor_points_list = AnchorPointList(table_kwargs=dict(id=dict(type='anchor-point-list')))
>>>>>>> 37f6814d
        self.values_editor = KwargsEditor(self._instance_index, background_func)
        self.parameter_set_list = BackgroundIsolatorParameterSetList(table_kwargs=dict(id=dict(type='parameter-set-selector',
                                                                                               index=self._instance_index)))
        self.parameter_set_list.record_template['values'] = self.values_editor.values
        # Initialize parameter set values to the default values of the background_func
        for parameter_set in parameter_sets or []:
            record = self.parameter_set_list.new_record()
            record.update(parameter_set)
            if 'values' not in record or not record['values']:
                record['values'] = self.values_editor.values
            parameter_set.update(record)
        self.parameter_set_list.data_table.data = parameter_sets or self.parameter_set_list.data_table.data
        self._previous_parameter_set_row_index = 0

        self._values_tab = dbc.Tab(label="Values",
                                   tab_id=f'parameter-set-values-tab',
                                   label_style={'padding': '0.5rem 1rem'},
                                   children=[self.values_editor])
        self._points_tab = dbc.Tab(label="Points",
                                   tab_id=f'parameter-set-points-tab',
                                   label_style={'padding': '0.5rem 1rem'},
                                   children=[self.anchor_points_list])
        self._regions_tab = dbc.Tab(label="Regions",
                                    tab_id=f'parameter-set-regions-tab',
                                    label_style={'padding': '0.5rem 1rem', },
                                    children=[self.region_list])
        tabs = [self._values_tab, self._points_tab, self._regions_tab]
        self._parameter_set_explorer_content = html.Div(id=f'parameter-set-tabs-content-{self._instance_index}')
        self._parameter_set_explorer_tabs = dbc.Tabs(id=f'parameter-set-tabs-{self._instance_index}',
                                                     active_tab=tabs[0].tab_id,
                                                     children=tabs)
        self.parameter_set_explorer = html.Div([
            self._parameter_set_explorer_tabs,
            self._parameter_set_explorer_content
        ])

    def init_callbacks(self, app):
        # update parameter set anchor points
        targeted_callback(self._add_anchor_points,
                          Input(self.id, 'clickData'),
                          Output(self.anchor_points_list.data_table.id, 'data'),
                          State(self.anchor_points_list.data_table.id, 'data'),
                          app=app)

        # update parameter set anchor region
        targeted_callback(self._add_anchor_region,
                          Input(self.id, 'clickData'),
                          Output(self.region_list.data_table.id, 'data'),
                          State(self.region_list.data_table.id, 'data'),
                          app=app)

        super(SpectraBackgroundRemover, self).init_callbacks(app)

        # Remove click callback; that functionality is reproduced here
        remove_callback(super(SpectraBackgroundRemover, self).plot_click,
                        Input(self.id, 'clickData'),
                        Output(self.id, 'figure'),
                        app=app)

        # Change selection mode
        targeted_callback(self.set_mode,
                          Input(self.selection_mode.id, 'value'),
                          Output(self.id, 'figure'),  # not sure what to output to here; self is convenient?
                          app=app)

        # Update the parameter set list when a different parameter set is selected
        # targeted_callback(self._update_current_parameter_set_data,
        #                   Input(self.parameter_set_list.data_table.id, 'selected_rows'),
        #                   Output(self.parameter_set_list.data_table.id, 'data'),
        #                   State(self.parameter_set_list.data_table.id, 'data'),
        #                   app=app)

        # Chained from above; update data lists when the parameter set list is updated
        targeted_callback(self._update_values_editor,
                          Input(self.parameter_set_list.data_table.id, 'selected_rows'),
                          Output(self.values_editor.id, 'children'),
                          State(self.parameter_set_list.data_table.id, 'data'),
                          app=app)
        targeted_callback(self._update_regions_list,
                          Input(self.parameter_set_list.data_table.id, 'selected_rows'),
                          Output(self.region_list.data_table.id, 'data'),
                          State(self.parameter_set_list.data_table.id, 'data'),
                          app=app)
        targeted_callback(self._update_anchor_points_list,
                          Input(self.parameter_set_list.data_table.id, 'selected_rows'),
                          Output(self.anchor_points_list.data_table.id, 'data'),
                          State(self.parameter_set_list.data_table.id, 'data'),
                          app=app)

        # Adds a new parameter set
        targeted_callback(self.add_parameter_set,
                          Input(self.parameter_set_list.new_button.id, 'n_clicks'),
                          Output(self.parameter_set_list.data_table.id, 'data'),
                          State(self.parameter_set_list.data_table.id, 'data'),
                          app=app)

        # update parameter set stash when values change
        targeted_callback(partial(self._stash_parameter_set_data, key='anchor_points'),
                          Input(self.anchor_points_list.data_table.id, 'data'),
                          Output(self.parameter_set_list.data_table.id, 'data'),
                          State(self.parameter_set_list.data_table.id, 'data'),
                          State(self.parameter_set_list.data_table.id, 'selected_rows'),
                          app=app)
        targeted_callback(partial(self._stash_parameter_set_data, key='anchor_regions'),
                          Input(self.region_list.data_table.id, 'data'),
                          Output(self.parameter_set_list.data_table.id, 'data'),
                          State(self.parameter_set_list.data_table.id, 'data'),
                          State(self.parameter_set_list.data_table.id, 'selected_rows'),
                          app=app)
        targeted_callback(self._stash_values,
                          Input(self.values_editor.id, 'n_submit'),
                          Output(self.parameter_set_list.data_table.id, 'data'),
                          State(self.parameter_set_list.data_table.id, 'data'),
                          State(self.parameter_set_list.data_table.id, 'selected_rows'),
                          app=app)
        targeted_callback(self._stash_mask,
                          Input(dict(type='slice_graph',
                                     subtype='background-map',
                                     index=self._instance_index),
                                'figure'),
                          Output(self.parameter_set_list.data_table.id, 'data'),
                          State(self.parameter_set_list.data_table.id, 'data'),
                          State(self.parameter_set_list.data_table.id, 'selected_rows'),
                          State(dict(type='slice_graph',
                                     subtype='background-map',
                                     index=self._instance_index),
                                'figure'),
                          app=app)

        # update the background if needed
        targeted_callback(self.update_figure_on_data_change,
                          Input(self.parameter_set_list.data_table.id, 'data'),
                          Output(self.id, 'figure'),
                          State(self.parameter_set_list.data_table.id, 'selected_rows'),
                          State(dict(type='slice_graph',
                                     subtype='background-map',
                                     index=self._instance_index),
                                'figure'),
                          app=app)
        targeted_callback(self.update_figure_on_selection_change,
                          Input(self.parameter_set_list.data_table.id, 'selected_rows'),
                          Output(self.id, 'figure'),
                          State(self.parameter_set_list.data_table.id, 'data'),
                          State(dict(type='slice_graph',
                                     subtype='background-map',
                                     index=self._instance_index),
                                'figure'),
                          app=app)

        self.parameter_set_list.init_callbacks(app)
        self.values_editor.init_callbacks(app)

    def set_mode(self, value):
        self.selection_mode.value = value

        return self._update_figure()

    def _add_anchor_points(self, click_data):
        self._update_energy_line(click_data)  # NOTE: the returned figure is ignored here; it gets re-gen'd along the chain

        if not self.selection_mode.value == 2:
            raise PreventUpdate

        anchor_trace_index = self.figure.data.index(self._anchor_points_trace)
        index = click_data['points'][0]['pointNumber']
        data = dash.callback_context.states[f'{self.anchor_points_list.data_table.id}.data'] or []

        if click_data['points'][0]['curveNumber'] == anchor_trace_index:
            # Remove point
            # self._anchor_points_trace.x = np.delete(self._anchor_points_trace.x, index)
            # self._anchor_points_trace.y = np.delete(self._anchor_points_trace.y, index)
            del data[index]
        else:
            # Add point
            x = click_data['points'][0]['x']
            y = self._plot.y[index]

            xs = [record['x'] for record in data]
            index = np.searchsorted(xs, [x])[0]
            data.insert(index, {'name': f'Anchor #{next(self.anchor_points_list.point_counter)}',
                                'x': round(x, self._precision),
                                'y': y})
            # self._anchor_points_trace.x = np.insert(np.asarray(self._anchor_points_trace.x), index, x)
            # if len(self._anchor_points_trace.y):
            #     self._anchor_points_trace.y = np.insert(np.asarray(self._anchor_points_trace.y), index, y)
            # else:
            #     self._anchor_points_trace.y = [y]
        return data

    def _add_anchor_region(self, click_data):
        if not self.selection_mode.value == 3:
            raise PreventUpdate

        x = click_data['points'][0]['x']

        data = dash.callback_context.states[f'{self.region_list.data_table.id}.data'] or []

        # look for a '_region_start' shape already in the figure indicated the previously clicked position
        last_region = data[-1] if len(data) else {}

        if 'region_max' in last_region and last_region['region_max'] is None:
            region = sorted([last_region['region_min'], x])

            data[-1]['region_min'] = round(region[0], self._precision)
            data[-1]['region_max'] = round(region[1], self._precision)
        else:
            data += [{'name': f'Region #{next(self.region_list.region_counter)}', 'region_min': round(x, self._precision), 'region_max': None}]
        return data

    @cached_property
    def configuration_panel(self):
        children = [
            dbc.Form(dbc.FormGroup([self.selection_mode])),
            dbc.Label("Parameter Sets"),
            self.parameter_set_list,
            html.P(''),
            dbc.Form(dbc.FormGroup([self.parameter_set_explorer])),
        ]
        return 'Background Isolator', children

    def _update_regions(self, data):
        # do nothing special if initing
        if hasattr(self, 'figure'):

            # clear shapes except _region_start
            self.figure.layout.shapes = []

            # repopulate from regionlist
            for region_record in data:
                region_min, region_max = region_record.get('region_min'), region_record.get('region_max')
                if region_min is not None and region_max is not None:
                    self.figure.add_vrect(region_min, region_max, line_width=0, opacity=.3, fillcolor='gray')
                elif region_max is None:
                    self.figure.add_vline(region_min, name='_region_start', line_color="gray")

        return self._update_figure()

    def _update_points(self, data):
        # do nothing special if initing
        if hasattr(self, 'figure'):
            self._anchor_points_trace.x = [record['x'] for record in data]
            self._anchor_points_trace.y = [record['y'] for record in data]
        return self._update_figure()

    def _update_current_parameter_set_data(self, selected_rows):
        # Stash the previous data lists into index at previous location (where record 'selected' is True)
        _id = create_callback_id(State(self.parameter_set_list.data_table.id, 'data'))
        parameter_set_list = dash.callback_context.states[_id] or []

        # Update 'selected' property for record at the newly selected row
        row = selected_rows[0]
        parameter_set_list[row]['selected'] = True

        return parameter_set_list

    def _find_selected_parameter_set(self, parameter_set_list_data=None, row=None) -> (int, dict):
        if parameter_set_list_data is None:
            _id = create_callback_id(State(self.parameter_set_list.data_table.id, 'data'))
            parameter_set_list_data = dash.callback_context.states[_id] or []
        _id = create_callback_id(State(self.parameter_set_list.data_table.id, 'selected_rows'))
        if row is None and _id in dash.callback_context.states:
            row = next(iter(dash.callback_context.states[_id]), None)
        if row is None or row > len(parameter_set_list_data)-1: raise PreventUpdate
        return row, parameter_set_list_data[row]

    def _update_regions_list(self, selected_rows):
        return self._find_selected_parameter_set(row=next(iter(selected_rows), None))[-1]['anchor_regions']

    def _update_anchor_points_list(self, selected_rows):
        return self._find_selected_parameter_set(row=next(iter(selected_rows), None))[-1]['anchor_points']

    def _update_values_editor(self, selected_rows):
        values = self._find_selected_parameter_set(row=next(iter(selected_rows), None))[-1]['values']
        # rebuild the child items
        return self.values_editor.build_children(values)

    def add_parameter_set(self, n_clicks):
        _id = create_callback_id(State(self.parameter_set_list.data_table.id, 'data'))
        parameter_set_list = dash.callback_context.states[_id] or []

        try:
            current_parameter_set = self._find_selected_parameter_set()[-1]
        except PreventUpdate:
            current_parameter_set = None

        new_record = self.parameter_set_list.new_record()
        if current_parameter_set is not None:
            new_record['values'] = current_parameter_set['values'].copy()
        else:
            new_record['values'] = self.values_editor.new_record()

        return parameter_set_list + [new_record]

    def _stash_parameter_set_data(self, data, key):
        _id = create_callback_id(State(self.parameter_set_list.data_table.id, 'data'))
        parameter_set_list = dash.callback_context.states[_id] or []
        current_index = self._find_selected_parameter_set(parameter_set_list)[0]
        parameter_set_list[current_index][key] = data
        return parameter_set_list

    def _stash_values(self, n_submits):
        return self._stash_parameter_set_data(self.values_editor.values, 'values')

    def _stash_mask(self, figure_state):
        selection_mask = next(iter(filter(lambda trace: trace.get('name') == 'selection', figure_state['data'])))['z']

        return self._stash_parameter_set_data(selection_mask, 'map_mask')

    def update_figure_on_data_change(self, data):
        # Also, stash the new data for property access
        self._parameter_sets = data
        parameter_set = self._find_selected_parameter_set(parameter_set_list_data=data)[-1]
        return self._update_background(parameter_set)

    def update_figure_on_selection_change(self, selected_rows):
        parameter_set = self._find_selected_parameter_set(row=selected_rows[0])[-1]
        return self._update_background(parameter_set)

    def _update_background(self, parameter_set):
        try:
            background = self.compute_background(parameter_set)
        except Exception as ex:
            if ex is PreventUpdate:
                raise ex
            tb = ex.__traceback__
            print(*traceback.format_exception(ex, ex, tb))
            # if there was data from earlier, clear it
            if len(self._background_corrected_trace.x):
                self._background_corrected_trace.x = []
                self._background_corrected_trace.y = []
        else:
            self._background_corrected_trace.x = self._plot.x
            self._background_corrected_trace.y = self._plot.y - background

        _id = create_callback_id(State(dict(type='slice_graph',
                                            subtype='background-map',
                                            index=self._instance_index),
                                 'figure'))
        figure = dash.callback_context.states[_id]
        selection = next(iter(filter(lambda trace: trace.get('name') == 'selection', figure['data'])))['z']
        if selection:
            y_indexes, x_indexes = np.argwhere(np.asarray(selection) == 1).T
        else:
            y_indexes = x_indexes = []

        self._update_average_plot_with_indexes(y_indexes, x_indexes)  # two extra _update_figure happens here; it is ignored
        self._update_points(parameter_set['anchor_points'])
        return self._update_regions(parameter_set['anchor_regions'])

    def _update_background_on_interval(self, n_intervals):
        parameter_set = self._find_selected_parameter_set()[-1]

        with self._last_update_parameters_sem:
            if parameter_set == self.last_update_parameters:
                raise PreventUpdate

            # stash a copy in case background_func tries to mutate things
            parameter_set_stash = copy.deepcopy(parameter_set)

            figure = self._update_background(parameter_set)
            self.last_update_parameters = parameter_set_stash

        return figure

    def compute_background(self, parameter_set):
        # sanitize anchor_regions
        anchor_regions = parameter_set['anchor_regions'].copy()
        if anchor_regions and anchor_regions[-1]['region_max'] is None:
            del anchor_regions[-1]

        mask = np.asarray(parameter_set['map_mask']).astype(np.bool_)

        return self.background_func(self._plot.x,
                                    self._plot.y,
                                    [anchor['x'] for anchor in parameter_set['anchor_points']],
                                    parameter_set['anchor_regions'],
                                    mask,
                                    **parameter_set['values'])<|MERGE_RESOLUTION|>--- conflicted
+++ resolved
@@ -66,13 +66,8 @@
                                              value=1
                                              )
 
-<<<<<<< HEAD
-        self.region_list = RegionList(table_kwargs=dict(id=dict(type='region-list', index=self._instance_index)), )
+        self.region_list = RegionList(table_kwargs=dict(id=dict(type='region-list', index=self._instance_index)))
         self.anchor_points_list = AnchorPointList(table_kwargs=dict(id=dict(type='anchor-point-list', index=self._instance_index)))
-=======
-        self.region_list = RegionList(table_kwargs=dict(id=dict(type='region-list')), )
-        self.anchor_points_list = AnchorPointList(table_kwargs=dict(id=dict(type='anchor-point-list')))
->>>>>>> 37f6814d
         self.values_editor = KwargsEditor(self._instance_index, background_func)
         self.parameter_set_list = BackgroundIsolatorParameterSetList(table_kwargs=dict(id=dict(type='parameter-set-selector',
                                                                                                index=self._instance_index)))
