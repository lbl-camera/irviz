from functools import partial

import dash_core_components as dcc
import numpy as np
from dash.dependencies import Input, Output, ALL
from dask import array as da
from plotly import graph_objects as go

from irviz.utils.dash import targeted_callback
from irviz.utils.math import nearest_bin
__all__ = ['SpectraPlotGraph']


# TODO no annotations outside bounds (check in viewer)
# TODO color picker for annotations in modal dialog (and maybe in the annotations settings layout?)
# TODO (extra): dynamic energy slicer name (name is its value)

class SpectraPlotGraph(dcc.Graph):
    title = 'Spectra Intensities'

<<<<<<< HEAD
    def __init__(self, data, bounds, parent, component_spectra=None, invert_spectra_axis=False, error_func=None, **kwargs):
=======
    def __init__(self, data, bounds, parent, decomposition=None, component_spectra=None, invert_spectra_axis=False, annotations=None, error_func=None, **kwargs):
>>>>>>> 4858aa4d
        """Interactive Graph that shows spectral intensities at a selectable energy / wave-number index.

        Parameters
        ----------
        data : dask.array
            3D array containing data with axes E (or wave-number), y, and x for displaying in the Graph
        bounds : list or np.ndarray
            Collection that defines the bounds (min & max) pairs for E / Wave-number, y, and x data
            (e.g. a list that contains 3 min/max pairs)
        parent : Component
            Reference to Component that created this Graph (for registering callbacks)
        decomposition : np.ndarray
            (optional) Decomposition of the data
        component_spectra : list or np.ndarray
            List of component spectra from the decomposition
        invert_spectra_axis : bool
            Indicates whether or not to invert the spectra axis (x axis) of the plot (default is False)
        error_func : Callable[[NDArray[(Any, Any)]], np.ndarray[Any]]
            A callable function that takes an array of shape (E, N), where E is the length of the spectral dimension and
            N is the number of curves over which to calculate error. The return value is expected to be a 1-D array of
            length E. The default is to apply a std dev over the N axis.
        kwargs
            Additional keyword arguments to be passed into Graph
        """
        self._data = data
        self._decomposition = decomposition
        self._invert_spectra_axis = invert_spectra_axis
        self._error_func = error_func or partial(np.std, axis=1)
        self._parent = parent
        self._bounds = bounds
        self._component_spectra = np.asarray(component_spectra)

        self.xaxis_title = kwargs.pop('xaxis_title', '')
        self.yaxis_title = kwargs.pop('yaxis_title', '')

        #  default to middle x,y
        _y_index = (self._data.shape[1] - 1) // 2
        _x_index = (self._data.shape[2] - 1) // 2

        y = np.asarray(self._data[:, _y_index, _x_index])
        x = np.linspace(bounds[0][0], bounds[0][1], self._data.shape[0])

        init_x_name = (self._bounds[2][0] + self._bounds[2][1]) / 2
        init_y_name = (self._bounds[1][0] + self._bounds[1][1]) / 2
        self._plot = go.Scattergl(x=x,
                                  y=y,
                                  name=f'spectrum @ {init_x_name:.2f}, {init_y_name:.2f}',
                                  mode='lines')
        self._weighted_sum = go.Scattergl(name=f'weighted component sum',
                                          mode='lines')
        if self._decomposition is not None and self._component_spectra is not None:
            self._weighted_sum.x = x
            self._weighted_sum.y = np.dot(self._decomposition[:, _y_index, _x_index], self._component_spectra)
        self._avg_plot = go.Scattergl(name='average',
                                      mode='lines')
        self._upper_error_plot = go.Scatter(line=dict(width=0),
                                            marker=dict(color="#444"),
                                            hoverinfo='skip',
                                            showlegend=False,
                                            mode='lines')
        self._lower_error_plot = go.Scatter(line=dict(width=0),
                                            marker=dict(color="#444"),
                                            fill='tonexty',
                                            fillcolor='rgba(68, 68, 68, 0.3)',
                                            showlegend=False,
                                            hoverinfo='skip',
                                            mode='lines')

        if self._component_spectra.ndim != 2:
            self._component_plots = []
        else:
            self._component_plots = [go.Scattergl(x=self._plot.x,
                                                  y=self._component_spectra[i],
                                                  name=f'Component #{i+1}',
                                                  visible='legendonly')
                                     for i in range(self._component_spectra.shape[0])]

        # Define starting point for energy index (for the slicer line trace)
        default_slice_index = (bounds[0][1] + bounds[0][0]) / 2  # estimate
        # Find the closest wavenumber / energy value to use
        default_slice_index = x[np.abs(np.array(x) - default_slice_index).argmin()]

        # x coords positioned relative to the x-axis values
        # y coords positioned according to the plot height (0 = bottom, 1.0 = top)
        self._energy_line = go.layout.Shape(type='line',
                                            name='slicer',
                                            # width=3,
                                            xref='x',
                                            yref='paper',
                                            x0=default_slice_index,
                                            x1=default_slice_index,
                                            y0=0,
                                            y1=1)

        fig = self._update_figure()

        super(SpectraPlotGraph, self).__init__(id=self._id(),
                                               figure=fig,
                                               className='col-lg-9 p-0',
                                               responsive=True,
                                               style=dict(display='flex',
                                                          flexDirection='row',
                                                          height='100%',
                                                          minHeight='450px'),
                                               )

    def register_callbacks(self):
        # When points are selected on the MapGraph, add additional statistics and components plots
        targeted_callback(self._update_average_plot,
                          Input(self._parent.map_graph.id, 'selectedData'),
                          Output(self.id, 'figure'),
                          app=self._parent._app)

        # On selection of pair-plot points, show their average
        targeted_callback(self._update_average_plot,
                          Input(self._parent.pair_plot_graph.id, 'selectedData'),
                          Output(self.id, 'figure'),
                          app=self._parent._app)

        # When this SpectraGraph itself is clicked, update the energy slicer line
        targeted_callback(self._update_energy_line,
                          Input(self.id, 'clickData'),
                          Output(self.id, 'figure'),
                          app=self._parent._app)

        # When any slice graph is clicked, update plot with the clicked x,y coord
        targeted_callback(self.show_click,
                          Input({'type': 'slice_graph',
                                 'subtype': ALL,
                                 'index': self._parent._instance_index},
                                'clickData'),
                          Output(self.id, 'figure'),
                          app=self._parent._app)

        # Wire-up visibility toggle
        targeted_callback(self._set_visibility,
                          Input(self._parent._graph_toggles.id, 'value'),
                          Output(self.id, 'style'),
                          app=self._parent._app)

    def show_click(self, click_data):
        y = click_data["points"][0]["y"]
        x = click_data["points"][0]["x"]
        _x_index = nearest_bin(x, self._bounds[2], self._data.shape[2])
        _y_index = nearest_bin(y, self._bounds[1], self._data.shape[1])
        self._plot.y = np.asarray(self._data[:, _y_index, _x_index])

        # update the legend for the spectrum plot
        self._plot.name = f'spectrum @ {x:.2f}, {y:.2f}'

        # update the weighted sum
        if self._decomposition is not None and self._component_spectra is not None:
            self._weighted_sum.x = self._plot.x
            self._weighted_sum.y = np.dot(self._decomposition[:, _y_index, _x_index], self._component_spectra)

        return self._update_figure()

    @property
    def annotations(self):
        annotations = []
        for shape in self.figure.layout.shapes:
            # Ignore the energy slicer line
            if shape.name != self._energy_line.name:
                if shape.visible is not False:  # visible by default set to None instead of True ...
                    annotation = dict(name=shape.name)
                    x0 = shape.x0
                    x1 = shape.x1
                    if x0 == x1:
                        annotation['position'] = x0
                    else:
                        annotation['range'] = (x0, x1)
                    annotations.append(annotation)
                    # x0 = span[0], x1 = span[1], name = name,
                    # fillcolor = color, opacity = 0.2, line_width = 0
                # TODO: support color, etc.
        return annotations

    @property
    def spectrum(self):
        """The currently shown spectrum energy/wavenumber and intensity values"""
        return self._plot.x, self._plot.y

    @property
    def spectral_value(self):
        """The current value of the crosshair position in energy/wavenumber"""
        return self._energy_line.x0

    @property
    def spectral_index(self):
        """The current index of the crosshair position along the energy/wavenumber domain"""
        return self._plot.x.tolist().index(self._energy_line.x0)

    @property
    def intensity(self):
        """The intensity value of the crosshair position"""
        intensity_index = self._plot.x.tolist().index(self._energy_line.x0)
        return self._plot.y[intensity_index]

    @property
    def position(self):
        """The spatial position of the current spectrum"""
        return self._parent.map_graph.position

    @staticmethod
    def _set_visibility(switches_value):
        if 'show_spectra' in switches_value:
            return {'display': 'block'}
        else:
            return {'display': 'none'}

    def add_annotation(self, annotation):
        fig = getattr(self, 'figure', None)
        if fig is None:
            fig = self._update_figure()
        if annotation is not None:
            line_kwargs = {'annotation_position': 'top',
                           'line_dash': 'dot',
                           'opacity': 0.6}
            span = annotation.get('range', None)
            position = annotation.get('position', None)
            color = annotation.get('color', 'gray')
            name = annotation.get('name', 'Unnamed')
            line_kwargs['line'] = {'color': color}

            # # TODO: consider turning off range and position in same annotation
            # # Don't add two annotation texts if we are creating both a vrect and vline
            # if span is not None and position is not None:
            #     fig.add_vrect(x0=span[0], x1=span[1], name=name,
            #                   fillcolor=color, opacity=0.2, line_width=0)
            #     fig.add_vline(x=position, annotation_text=name, **line_kwargs)

            if span is not None:
                fig.add_vrect(x0=span[0], x1=span[1], name=name,
                              fillcolor=color, opacity=0.2, line_width=0)
                # Create invisible vline so we can get the text annotation above the middle of the rect range
                center = (span[0] + span[1]) / 2
                fig.add_vline(x=center, annotation_text=name, visible=False, **line_kwargs)

            elif position is not None:
                fig.add_vline(x=position, name=name, annotation_text=name, **line_kwargs)

    def _update_figure(self, *_):
        # Get shapes
        current_figure = getattr(self, 'figure', None)
        shapes = []
        annotations = []
        if current_figure is not None:
            shapes = list(filter(lambda shape: shape.visible is not False, current_figure.layout.shapes))  # visible defaults to None?
            shapes.extend(list(filter(lambda shape: shape.visible is False, current_figure.layout.shapes)))
            annotations = current_figure.layout.annotations
        new_figure = go.Figure([self._plot,
                         self._avg_plot,
                         self._weighted_sum,
                         self._upper_error_plot,
                         self._lower_error_plot,
                         *self._component_plots])
        new_figure.update_layout(title=self.title,
                          xaxis_title=self.xaxis_title,
                          yaxis_title=self.yaxis_title)
        if self._invert_spectra_axis:
            new_figure.update_xaxes(autorange="reversed")

        # Always add the slicer line
        new_figure.add_shape(self._energy_line)

        for shape in shapes:
            # Ignore slicer line as a user-annotation shape
            if shape.name != self._energy_line.name:
                new_figure.add_shape(shape)

        # Add in the plotly annotations (the text above the shapes)
        for annotation in annotations:
            new_figure.add_annotation(annotation)

        return new_figure

    def _update_average_plot(self, selected_data):
        if selected_data is not None and len(selected_data['points']) > 0:
            raveled_indexes = list(map(lambda point: point['pointIndex'], selected_data['points']))
            y_indexes, x_indexes = np.unravel_index(raveled_indexes, self._data.shape[1:])

            # Dask arrays do fancy indexing differently, and the results have different orientations
            if isinstance(self._data, da.Array):
                self._avg_plot.y = np.mean(self._data.vindex[:, y_indexes, x_indexes], axis=0)
                error = self._error_func(np.asarray(self._data.vindex[:, y_indexes, x_indexes].T))
            else:
                self._avg_plot.y = np.mean(self._data[:, y_indexes, x_indexes], axis=1)
                error = self._error_func(np.asarray(self._data[:, y_indexes, x_indexes]))
            self._avg_plot.x = self._plot.x
            self._avg_plot.visible = True

            self._upper_error_plot.x = self._avg_plot.x
            self._upper_error_plot.y = error + self._avg_plot.y
            self._lower_error_plot.x = self._avg_plot.x
            self._lower_error_plot.y = self._avg_plot.y - error
        else:
            self._avg_plot.x = []
            self._avg_plot.y = []
            self._avg_plot.visible = False
            self._upper_error_plot.x = []
            self._upper_error_plot.y = []
            self._lower_error_plot.x = []
            self._lower_error_plot.y = []

        return self._update_figure()

    def _update_energy_line(self, click_data):
        e = click_data["points"][0]["x"]
        self._energy_line.x0 = e
        self._energy_line.x1 = e
        return self._update_figure()

    def _id(self):
        return {'type': 'spectraplot',
                'index': self._parent._instance_index}<|MERGE_RESOLUTION|>--- conflicted
+++ resolved
@@ -18,11 +18,8 @@
 class SpectraPlotGraph(dcc.Graph):
     title = 'Spectra Intensities'
 
-<<<<<<< HEAD
-    def __init__(self, data, bounds, parent, component_spectra=None, invert_spectra_axis=False, error_func=None, **kwargs):
-=======
-    def __init__(self, data, bounds, parent, decomposition=None, component_spectra=None, invert_spectra_axis=False, annotations=None, error_func=None, **kwargs):
->>>>>>> 4858aa4d
+    def __init__(self, data, bounds, parent, decomposition=None, component_spectra=None, invert_spectra_axis=False, error_func=None, **kwargs):
+
         """Interactive Graph that shows spectral intensities at a selectable energy / wave-number index.
 
         Parameters
