from functools import partial

import dash_core_components as dcc
import numpy as np
from dash.dependencies import Input, Output, ALL
from dask import array as da
from plotly import graph_objects as go

from irviz.utils.dash import targeted_callback
from irviz.utils.math import nearest_bin
__all__ = ['SpectraPlotGraph']


# TODO no annotations outside bounds (check in viewer)
# TODO color picker for annotations in modal dialog (and maybe in the annotations settings layout?)
# TODO (extra): dynamic energy slicer name (name is its value)

class SpectraPlotGraph(dcc.Graph):
    title = 'Spectra Intensities'

    def __init__(self, data, bounds, parent, decomposition=None, component_spectra=None, invert_spectra_axis=False, error_func=None, **kwargs):

        """Interactive Graph that shows spectral intensities at a selectable energy / wave-number index.

        Parameters
        ----------
        data : dask.array
            3D array containing data with axes E (or wave-number), y, and x for displaying in the Graph
        bounds : list or np.ndarray
            Collection that defines the bounds (min & max) pairs for E / Wave-number, y, and x data
            (e.g. a list that contains 3 min/max pairs)
        parent : Component
            Reference to Component that created this Graph (for registering callbacks)
        decomposition : np.ndarray
            (optional) Decomposition of the data
        component_spectra : list or np.ndarray
            List of component spectra from the decomposition
        invert_spectra_axis : bool
            Indicates whether or not to invert the spectra axis (x axis) of the plot (default is False)
        error_func : Callable[[NDArray[(Any, Any)]], np.ndarray[Any]]
            A callable function that takes an array of shape (E, N), where E is the length of the spectral dimension and
            N is the number of curves over which to calculate error. The return value is expected to be a 1-D array of
            length E. The default is to apply a std dev over the N axis.
        kwargs
            Additional keyword arguments to be passed into Graph
        """
        self._data = data
        self._decomposition = decomposition
        self._invert_spectra_axis = invert_spectra_axis
        self._error_func = error_func or partial(np.std, axis=1)
        self._parent = parent
        self._bounds = bounds
        self._component_spectra = np.asarray(component_spectra)

        self.xaxis_title = kwargs.pop('xaxis_title', '')
        self.yaxis_title = kwargs.pop('yaxis_title', '')

        #  default to middle x,y
        _y_index = (self._data.shape[1] - 1) // 2
        _x_index = (self._data.shape[2] - 1) // 2

        y = np.asarray(self._data[:, _y_index, _x_index])
        x = np.linspace(bounds[0][0], bounds[0][1], self._data.shape[0])

        init_x_name = (self._bounds[2][0] + self._bounds[2][1]) / 2
        init_y_name = (self._bounds[1][0] + self._bounds[1][1]) / 2
        self._plot = go.Scattergl(x=x,
                                  y=y,
                                  name=f'spectrum @ {init_x_name:.2f}, {init_y_name:.2f}',
                                  mode='lines')
        self._weighted_sum = go.Scattergl(name=f'weighted component sum',
                                          mode='lines')
        if self._decomposition is not None and self._component_spectra is not None:
            self._weighted_sum.x = x
            self._weighted_sum.y = np.dot(self._decomposition[:, _y_index, _x_index], self._component_spectra)
        self._avg_plot = go.Scattergl(name='average',
                                      mode='lines',
                                      legendgroup='_average')
        self._upper_error_plot = go.Scatter(line=dict(width=0),
                                            marker=dict(color="#444"),
                                            hoverinfo='skip',
                                            showlegend=False,
                                            mode='lines',
                                            legendgroup='_average')
        self._lower_error_plot = go.Scatter(line=dict(width=0),
                                            marker=dict(color="#444"),
                                            fill='tonexty',
                                            fillcolor='rgba(68, 68, 68, 0.3)',
                                            showlegend=False,
                                            hoverinfo='skip',
                                            mode='lines',
                                            legendgroup='_average')

        if self._component_spectra.ndim != 2:
            self._component_plots = []
        else:
            self._component_plots = [go.Scattergl(x=self._plot.x,
                                                  y=self._component_spectra[i],
                                                  name=f'Component #{i+1}',
                                                  visible='legendonly',
                                                  legendgroup='_components')
                                     for i in range(self._component_spectra.shape[0])]

        # Define starting point for energy index (for the slicer line trace)
        default_slice_index = (bounds[0][1] + bounds[0][0]) / 2  # estimate
        # Find the closest wavenumber / energy value to use
        default_slice_index = x[np.abs(np.array(x) - default_slice_index).argmin()]

        self._slicer_index = default_slice_index
        self._slicer_name = 'slicer'

        # x coords positioned relative to the x-axis values
        # y coords positioned according to the plot height (0 = bottom, 1.0 = top)
        # self._energy_line = go.layout.Shape(type='line',
        #                                     name='slicer',
        #                                     # width=3,
        #                                     xref='x',
        #                                     yref='paper',
        #                                     x0=default_slice_index,
        #                                     x1=default_slice_index,
        #                                     y0=0,
        #                                     y1=1)

        fig = self._update_figure()

        super(SpectraPlotGraph, self).__init__(id=self._id(),
                                               figure=fig,
                                               className='col-lg-9 p-0',
                                               responsive=True,
                                               style=dict(display='flex',
                                                          flexDirection='row',
                                                          height='100%',
                                                          minHeight='450px'),
                                               )

    def register_callbacks(self):
        # When points are selected on the MapGraph, add additional statistics and components plots
        targeted_callback(self._update_average_plot,
                          Input(self._parent.map_graph.id, 'selectedData'),
                          Output(self.id, 'figure'),
                          app=self._parent._app)

        # On selection of pair-plot points, show their average
        targeted_callback(self._update_average_plot,
                          Input(self._parent.pair_plot_graph.id, 'selectedData'),
                          Output(self.id, 'figure'),
                          app=self._parent._app)

        # When this SpectraGraph itself is clicked, update the energy slicer line
        targeted_callback(self._update_energy_line,
                          Input(self.id, 'clickData'),
                          Output(self.id, 'figure'),
                          app=self._parent._app)

        # When any slice graph is clicked, update plot with the clicked x,y coord
        targeted_callback(self.show_click,
                          Input({'type': 'slice_graph',
                                 'subtype': ALL,
                                 'index': self._parent._instance_index},
                                'clickData'),
                          Output(self.id, 'figure'),
                          app=self._parent._app)

        # Wire-up visibility toggle
        targeted_callback(self._set_visibility,
                          Input(self._parent._graph_toggles.id, 'value'),
                          Output(self.id, 'style'),
                          app=self._parent._app)

        # Chain annotations update to refresh figure
        targeted_callback(self._update_figure,
                          Input(self._parent.spectra_graph_annotations.id, 'children'),
                          Output(self.id, 'figure'),
                          app=self._parent._app)

        # update with slice annotations
        targeted_callback(self.update_annotations,
                          Input(self._parent.slice_graph_annotations.id, 'children'),
                          Output(self.id, 'figure'),
                          app=self._parent._app)

    def show_click(self, click_data):
        y = click_data["points"][0]["y"]
        x = click_data["points"][0]["x"]
        _x_index = nearest_bin(x, self._bounds[2], self._data.shape[2])
        _y_index = nearest_bin(y, self._bounds[1], self._data.shape[1])
        self._plot.y = np.asarray(self._data[:, _y_index, _x_index])

        # update the legend for the spectrum plot
        self._plot.name = f'spectrum @ {x:.2f}, {y:.2f}'

        # update the weighted sum
        if self._decomposition is not None and self._component_spectra is not None:
            self._weighted_sum.x = self._plot.x
            self._weighted_sum.y = np.dot(self._decomposition[:, _y_index, _x_index], self._component_spectra)

        return self._update_figure()

    def update_annotations(self, *_):
        return self._update_figure()

    @property
    def annotations(self):
        annotations = []
        for shape in self.figure.layout.shapes:
            # Ignore the energy slicer line
            if shape.name != self._energy_line.name:
                if shape.visible is not False:  # visible by default set to None instead of True ...
                    annotation = dict(name=shape.name)
                    x0 = shape.x0
                    x1 = shape.x1
                    if x0 == x1:
                        annotation['position'] = x0
                    else:
                        annotation['range'] = (x0, x1)
                    annotations.append(annotation)
                    # x0 = span[0], x1 = span[1], name = name,
                    # fillcolor = color, opacity = 0.2, line_width = 0
                # TODO: support color, etc.
        return annotations

    @property
    def spectrum(self):
        """The currently shown spectrum energy/wavenumber and intensity values"""
        return self._plot.x, self._plot.y

    @property
    def spectral_value(self):
        """The current value of the crosshair position in energy/wavenumber"""
        return self._slicer_index

    @property
    def spectral_index(self):
        """The current index of the crosshair position along the energy/wavenumber domain"""
        return self._plot.x.tolist().index(self._slicer_index)

    @property
    def intensity(self):
        """The intensity value of the crosshair position"""
        intensity_index = self._plot.x.tolist().index(self._slicer_index)
        return self._plot.y[intensity_index]

    @property
    def position(self):
        """The spatial position of the current spectrum"""
        return self._parent.map_graph.position

    @staticmethod
    def _set_visibility(switches_value):
        if 'show_spectra' in switches_value:
            return {'display': 'block'}
        else:
            return {'display': 'none'}

    def add_annotation(self, annotation):
<<<<<<< HEAD
        fig = getattr(self, 'figure', None)
        if fig is None:
            fig = self._update_figure()
        if annotation is not None:
            span = annotation.get('range', None)
            position = annotation.get('position', None)
            color = annotation.get('color', 'gray')
            name = annotation.get('name', 'Unnamed')

            line_kwargs = dict(annotation_position='top', line_dash='dot')
            rect_kwargs = dict(name=name, fillcolor=color, line_width=0)

            # Handle opacities for annotations that aren't interactively defined (i.e. passed into viewer)
            #    or that don't have colors with alpha values
            line_kwargs['line'] = dict(color=color)
            if 'rgba' not in color:
                rect_kwargs['opacity'] = 0.25
                line_kwargs['opacity'] = 0.25

            if span is not None:
                fig.add_vrect(x0=span[0], x1=span[1], **rect_kwargs)
                # Create invisible vline so we can get the text annotation above the middle of the rect range
                center = (span[0] + span[1]) / 2
                fig.add_vline(x=center, annotation_text=name, visible=False, **line_kwargs)

            elif position is not None:
                fig.add_vline(x=position, name=name, annotation_text=name, **line_kwargs)
=======
        line_kwargs = {'annotation_position': 'top',
                       'line_dash': 'dot',
                       'opacity': 0.6}
        span = annotation.get('range', None)
        position = annotation.get('position', None)
        color = annotation.get('color', 'gray')
        name = annotation.get('name', 'Unnamed')
        line_kwargs['line'] = {'color': color}

        # # TODO: consider turning off range and position in same annotation
        # # Don't add two annotation texts if we are creating both a vrect and vline
        # if span is not None and position is not None:
        #     fig.add_vrect(x0=span[0], x1=span[1], name=name,
        #                   fillcolor=color, opacity=0.2, line_width=0)
        #     fig.add_vline(x=position, annotation_text=name, **line_kwargs)

        if span is not None:
            self.figure.add_vrect(x0=span[0], x1=span[1], name=name,
                          fillcolor=color, opacity=0.2, line_width=0)
            # Create invisible vline so we can get the text annotation above the middle of the rect range
            center = (span[0] + span[1]) / 2
            self.figure.add_vline(x=center, annotation_text=name, visible=False, **line_kwargs)

        elif position is not None:
            self.figure.add_vline(x=position, name=name, annotation_text=name, **line_kwargs)

    def _traces_from_annotations(self, annotations):
        traces = []

        for annotation in annotations:
            mask = annotation['mask']

            # Dask arrays do fancy indexing differently, and the results have different orientations
            if isinstance(self._data, da.Array):
                y_mask, x_mask = np.nonzero(mask)
                data_slice = self._data.vindex[:, y_mask, x_mask]
                y = np.mean(data_slice, axis=0)
                error = self._error_func(np.asarray(data_slice.T))
            else:
                data_slice = self._data[:, mask]
                y = np.mean(data_slice, axis=1)
                error = self._error_func(np.asarray(data_slice))

            average_trace = go.Scatter(y=y,
                                       x=self._plot.x,
                                       name=f'average @ {annotation["name"]}',
                                       mode='lines',
                                       legendgroup=annotation['name'])
            upper_error_trace = go.Scatter(y=error + self._avg_plot.y,
                                           x=self._plot.x,
                                           line=dict(width=0),
                                           marker=dict(color="#444"),
                                           hoverinfo='skip',
                                           showlegend=False,
                                           mode='lines',
                                           legendgroup=annotation['name'])
            lower_error_trace = go.Scatter(line=dict(width=0),
                                           y=self._avg_plot.y - error,
                                           x=self._plot.x,
                                           marker=dict(color="#444"),
                                           fill='tonexty',
                                           fillcolor='rgba(68, 68, 68, 0.3)',
                                           showlegend=False,
                                           hoverinfo='skip',
                                           mode='lines',
                                           legendgroup=annotation['name'])
            traces.extend([average_trace, upper_error_trace, lower_error_trace])

        return traces
>>>>>>> d249b942

    def _update_figure(self, *_):
        # Get shapes
        current_figure = getattr(self, 'figure', None)
        shapes = []
        annotations = []
        if current_figure is not None:
            shapes = list(filter(lambda shape: shape.visible is not False, current_figure.layout.shapes))  # visible defaults to None?
            shapes.extend(list(filter(lambda shape: shape.visible is False, current_figure.layout.shapes)))
            annotations = current_figure.layout.annotations
        new_figure = go.Figure([self._plot,
                         self._avg_plot,
                         self._weighted_sum,
                         self._upper_error_plot,
                         self._lower_error_plot,
                         *self._traces_from_annotations(self._parent.slice_annotations),
                         *self._component_plots])
        new_figure.update_layout(title=self.title,
                          xaxis_title=self.xaxis_title,
                          yaxis_title=self.yaxis_title)
        if self._invert_spectra_axis:
            new_figure.update_xaxes(autorange="reversed")

        # Always add the slicer line
        new_figure.add_vline(x=self._slicer_index,
                             name=f'{self._slicer_name}',
                             annotation_name=f'{self._slicer_name}',
                             annotation_text=f'{self._slicer_index:.2f}',
                             annotation_position='top')

        for shape in shapes:
            # Ignore slicer line as a user-annotation shape
            if shape.name != self._slicer_name:
                new_figure.add_shape(shape)

        # Add in the plotly annotations (the text above the shapes)
        for annotation in annotations:
            if annotation.name != self._slicer_name:
                new_figure.add_annotation(annotation)

        return new_figure

    def _update_average_plot(self, selected_data):
        if selected_data is not None and len(selected_data['points']) > 0:
            raveled_indexes = list(map(lambda point: point['pointIndex'], selected_data['points']))
            y_indexes, x_indexes = np.unravel_index(raveled_indexes, self._data.shape[1:])

            # Dask arrays do fancy indexing differently, and the results have different orientations
            if isinstance(self._data, da.Array):
                self._avg_plot.y = np.mean(self._data.vindex[:, y_indexes, x_indexes], axis=0)
                error = self._error_func(np.asarray(self._data.vindex[:, y_indexes, x_indexes].T))
            else:
                self._avg_plot.y = np.mean(self._data[:, y_indexes, x_indexes], axis=1)
                error = self._error_func(np.asarray(self._data[:, y_indexes, x_indexes]))
            self._avg_plot.x = self._plot.x
            self._avg_plot.visible = True

            self._upper_error_plot.x = self._avg_plot.x
            self._upper_error_plot.y = error + self._avg_plot.y
            self._lower_error_plot.x = self._avg_plot.x
            self._lower_error_plot.y = self._avg_plot.y - error
        else:
            self._avg_plot.x = []
            self._avg_plot.y = []
            self._avg_plot.visible = False
            self._upper_error_plot.x = []
            self._upper_error_plot.y = []
            self._lower_error_plot.x = []
            self._lower_error_plot.y = []

        return self._update_figure()

    def _update_energy_line(self, click_data):
        self._slicer_index = click_data["points"][0]["x"]
        return self._update_figure()

    def _id(self):
        return {'type': 'spectraplot',
                'index': self._parent._instance_index}<|MERGE_RESOLUTION|>--- conflicted
+++ resolved
@@ -253,54 +253,21 @@
             return {'display': 'none'}
 
     def add_annotation(self, annotation):
-<<<<<<< HEAD
-        fig = getattr(self, 'figure', None)
-        if fig is None:
-            fig = self._update_figure()
-        if annotation is not None:
-            span = annotation.get('range', None)
-            position = annotation.get('position', None)
-            color = annotation.get('color', 'gray')
-            name = annotation.get('name', 'Unnamed')
-
-            line_kwargs = dict(annotation_position='top', line_dash='dot')
-            rect_kwargs = dict(name=name, fillcolor=color, line_width=0)
-
-            # Handle opacities for annotations that aren't interactively defined (i.e. passed into viewer)
-            #    or that don't have colors with alpha values
-            line_kwargs['line'] = dict(color=color)
-            if 'rgba' not in color:
-                rect_kwargs['opacity'] = 0.25
-                line_kwargs['opacity'] = 0.25
-
-            if span is not None:
-                fig.add_vrect(x0=span[0], x1=span[1], **rect_kwargs)
-                # Create invisible vline so we can get the text annotation above the middle of the rect range
-                center = (span[0] + span[1]) / 2
-                fig.add_vline(x=center, annotation_text=name, visible=False, **line_kwargs)
-
-            elif position is not None:
-                fig.add_vline(x=position, name=name, annotation_text=name, **line_kwargs)
-=======
-        line_kwargs = {'annotation_position': 'top',
-                       'line_dash': 'dot',
-                       'opacity': 0.6}
         span = annotation.get('range', None)
         position = annotation.get('position', None)
         color = annotation.get('color', 'gray')
         name = annotation.get('name', 'Unnamed')
-        line_kwargs['line'] = {'color': color}
-
-        # # TODO: consider turning off range and position in same annotation
-        # # Don't add two annotation texts if we are creating both a vrect and vline
-        # if span is not None and position is not None:
-        #     fig.add_vrect(x0=span[0], x1=span[1], name=name,
-        #                   fillcolor=color, opacity=0.2, line_width=0)
-        #     fig.add_vline(x=position, annotation_text=name, **line_kwargs)
+        line_kwargs = dict(annotation_position='top', line_dash='dot', line={'color': color})
+        rect_kwargs = dict(name=name, fillcolor=color, line_width=0)
+
+        # Handle opacities for annotations that aren't interactively defined (i.e. passed into viewer)
+        #    or that don't have colors with alpha values
+        if 'rgba' not in color:
+            rect_kwargs['opacity'] = 0.25
+            line_kwargs['opacity'] = 0.25
 
         if span is not None:
-            self.figure.add_vrect(x0=span[0], x1=span[1], name=name,
-                          fillcolor=color, opacity=0.2, line_width=0)
+            self.figure.add_vrect(x0=span[0], x1=span[1], **rect_kwargs)
             # Create invisible vline so we can get the text annotation above the middle of the rect range
             center = (span[0] + span[1]) / 2
             self.figure.add_vline(x=center, annotation_text=name, visible=False, **line_kwargs)
@@ -351,7 +318,6 @@
             traces.extend([average_trace, upper_error_trace, lower_error_trace])
 
         return traces
->>>>>>> d249b942
 
     def _update_figure(self, *_):
         # Get shapes
