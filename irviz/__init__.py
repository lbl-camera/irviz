--- conflicted
+++ resolved
@@ -2,8 +2,3 @@
 from ._version import get_versions
 __version__ = get_versions()['version']
 del get_versions
-<<<<<<< HEAD
-
-_app = None
-=======
->>>>>>> 68bffd5d
